/*
 * Knobs.h
 *
 * This source file is part of the FoundationDB open source project
 *
 * Copyright 2013-2018 Apple Inc. and the FoundationDB project authors
 *
 * Licensed under the Apache License, Version 2.0 (the "License");
 * you may not use this file except in compliance with the License.
 * You may obtain a copy of the License at
 *
 *     http://www.apache.org/licenses/LICENSE-2.0
 *
 * Unless required by applicable law or agreed to in writing, software
 * distributed under the License is distributed on an "AS IS" BASIS,
 * WITHOUT WARRANTIES OR CONDITIONS OF ANY KIND, either express or implied.
 * See the License for the specific language governing permissions and
 * limitations under the License.
 */

#ifndef FDBSERVER_KNOBS_H
#define FDBSERVER_KNOBS_H
#pragma once

#include "flow/Knobs.h"
#include "fdbrpc/fdbrpc.h"
#include "fdbclient/Knobs.h"

// Disk queue
static const int _PAGE_SIZE = 4096;

class ServerKnobs : public Knobs {
public:
	// Versions
	int64_t VERSIONS_PER_SECOND;
	int64_t MAX_VERSIONS_IN_FLIGHT;
	int64_t MAX_VERSIONS_IN_FLIGHT_FORCED;
	int64_t MAX_READ_TRANSACTION_LIFE_VERSIONS;
	int64_t MAX_WRITE_TRANSACTION_LIFE_VERSIONS;
	double MAX_COMMIT_BATCH_INTERVAL; // Each master proxy generates a CommitTransactionBatchRequest at least this often, so that versions always advance smoothly

	// TLogs
	double TLOG_TIMEOUT;  // tlog OR master proxy failure - master's reaction time
	double RECOVERY_TLOG_SMART_QUORUM_DELAY;		// smaller might be better for bug amplification
	double TLOG_STORAGE_MIN_UPDATE_INTERVAL;
	double BUGGIFY_TLOG_STORAGE_MIN_UPDATE_INTERVAL;
	double UNFLUSHED_DATA_RATIO;
	int DESIRED_TOTAL_BYTES;
	int DESIRED_UPDATE_BYTES;
	double UPDATE_DELAY;
	int MAXIMUM_PEEK_BYTES;
	int APPLY_MUTATION_BYTES;
	int RECOVERY_DATA_BYTE_LIMIT;
	int BUGGIFY_RECOVERY_DATA_LIMIT;
	double LONG_TLOG_COMMIT_TIME;
	int64_t LARGE_TLOG_COMMIT_BYTES;
	double BUGGIFY_RECOVER_MEMORY_LIMIT;
	double BUGGIFY_WORKER_REMOVED_MAX_LAG;
	int64_t UPDATE_STORAGE_BYTE_LIMIT;
	int64_t REFERENCE_SPILL_UPDATE_STORAGE_BYTE_LIMIT;
	double TLOG_PEEK_DELAY;
	int LEGACY_TLOG_UPGRADE_ENTRIES_PER_VERSION;
	int VERSION_MESSAGES_OVERHEAD_FACTOR_1024THS; // Multiplicative factor to bound total space used to store a version message (measured in 1/1024ths, e.g. a value of 2048 yields a factor of 2).
	int64_t VERSION_MESSAGES_ENTRY_BYTES_WITH_OVERHEAD;
	double TLOG_MESSAGE_BLOCK_OVERHEAD_FACTOR;
	int64_t TLOG_MESSAGE_BLOCK_BYTES;
	int64_t MAX_MESSAGE_SIZE;
	int LOG_SYSTEM_PUSHED_DATA_BLOCK_SIZE;
	double PEEK_TRACKER_EXPIRATION_TIME;
	int PARALLEL_GET_MORE_REQUESTS;
	int MULTI_CURSOR_PRE_FETCH_LIMIT;
	int64_t MAX_QUEUE_COMMIT_BYTES;
	int DESIRED_OUTSTANDING_MESSAGES;
	double DESIRED_GET_MORE_DELAY;
	int CONCURRENT_LOG_ROUTER_READS;
	int LOG_ROUTER_PEEK_FROM_SATELLITES_PREFERRED; // 0==peek from primary, non-zero==peek from satellites
	double DISK_QUEUE_ADAPTER_MIN_SWITCH_TIME;
	double DISK_QUEUE_ADAPTER_MAX_SWITCH_TIME;
	int64_t TLOG_SPILL_REFERENCE_MAX_PEEK_MEMORY_BYTES;
	int64_t TLOG_SPILL_REFERENCE_MAX_BATCHES_PER_PEEK;
	int64_t TLOG_SPILL_REFERENCE_MAX_BYTES_PER_BATCH;
	int64_t DISK_QUEUE_FILE_EXTENSION_BYTES; // When we grow the disk queue, by how many bytes should it grow?
	int64_t DISK_QUEUE_FILE_SHRINK_BYTES; // When we shrink the disk queue, by how many bytes should it shrink?
	int DISK_QUEUE_MAX_TRUNCATE_BYTES;  // A truncate larger than this will cause the file to be replaced instead.
	double TLOG_DEGRADED_DURATION;
	int64_t MAX_CACHE_VERSIONS;
	double TXS_POPPED_MAX_DELAY;
	double TLOG_MAX_CREATE_DURATION;
	int PEEK_LOGGING_AMOUNT;
	double PEEK_LOGGING_DELAY;
	double PEEK_RESET_INTERVAL;
	double PEEK_MAX_LATENCY;
	bool PEEK_COUNT_SMALL_MESSAGES;
	double PEEK_STATS_INTERVAL;
	double PEEK_STATS_SLOW_AMOUNT;
	double PEEK_STATS_SLOW_RATIO;

	// Data distribution queue
	double HEALTH_POLL_TIME;
	double BEST_TEAM_STUCK_DELAY;
	double BG_REBALANCE_POLLING_INTERVAL;
	double BG_REBALANCE_SWITCH_CHECK_INTERVAL;
	double DD_QUEUE_LOGGING_INTERVAL;
	double RELOCATION_PARALLELISM_PER_SOURCE_SERVER;
	int DD_QUEUE_MAX_KEY_SERVERS;
	int DD_REBALANCE_PARALLELISM;
	int DD_REBALANCE_RESET_AMOUNT;
	double BG_DD_MAX_WAIT;
	double BG_DD_MIN_WAIT;
	double BG_DD_INCREASE_RATE;
	double BG_DD_DECREASE_RATE;
	double BG_DD_SATURATION_DELAY;
	double INFLIGHT_PENALTY_HEALTHY;
	double INFLIGHT_PENALTY_REDUNDANT;
	double INFLIGHT_PENALTY_UNHEALTHY;
	double INFLIGHT_PENALTY_ONE_LEFT;
	bool USE_OLD_NEEDED_SERVERS;

	// Higher priorities are executed first
	// Priority/100 is the "priority group"/"superpriority".  Priority inversion
	//   is possible within but not between priority groups; fewer priority groups
	//   mean better worst case time bounds
	// Maximum allowable priority is 999.
	int PRIORITY_RECOVER_MOVE;
	int PRIORITY_REBALANCE_UNDERUTILIZED_TEAM;
	int PRIORITY_REBALANCE_OVERUTILIZED_TEAM;
	int PRIORITY_TEAM_HEALTHY;
	int PRIORITY_TEAM_CONTAINS_UNDESIRED_SERVER;
	int PRIORITY_TEAM_REDUNDANT;
	int PRIORITY_MERGE_SHARD;
	int PRIORITY_POPULATE_REGION;
	int PRIORITY_TEAM_UNHEALTHY;
	int PRIORITY_TEAM_2_LEFT;
	int PRIORITY_TEAM_1_LEFT;
	int PRIORITY_TEAM_FAILED;         // Priority when a server in the team is excluded as failed
	int PRIORITY_TEAM_0_LEFT;
	int PRIORITY_SPLIT_SHARD;

	// Data distribution
	double RETRY_RELOCATESHARD_DELAY;
	double DATA_DISTRIBUTION_FAILURE_REACTION_TIME;
	int MIN_SHARD_BYTES, SHARD_BYTES_RATIO, SHARD_BYTES_PER_SQRT_BYTES, MAX_SHARD_BYTES, KEY_SERVER_SHARD_BYTES;
	int64_t SHARD_MAX_BYTES_PER_KSEC, // Shards with more than this bandwidth will be split immediately
		SHARD_MIN_BYTES_PER_KSEC,     // Shards with more than this bandwidth will not be merged
		SHARD_SPLIT_BYTES_PER_KSEC;   // When splitting a shard, it is split into pieces with less than this bandwidth
	double SHARD_MAX_READ_DENSITY_RATIO;
	int64_t SHARD_READ_HOT_BANDWITH_MIN_PER_KSECONDS;
	double SHARD_MAX_BYTES_READ_PER_KSEC_JITTER;
	double STORAGE_METRIC_TIMEOUT;
	double METRIC_DELAY;
	double ALL_DATA_REMOVED_DELAY;
	double INITIAL_FAILURE_REACTION_DELAY;
	double CHECK_TEAM_DELAY;
	double LOG_ON_COMPLETION_DELAY;
	int BEST_TEAM_MAX_TEAM_TRIES;
	int BEST_TEAM_OPTION_COUNT;
	int BEST_OF_AMT;
	double SERVER_LIST_DELAY;
	double RECRUITMENT_IDLE_DELAY;
	double STORAGE_RECRUITMENT_DELAY;
	double DATA_DISTRIBUTION_LOGGING_INTERVAL;
	double DD_ENABLED_CHECK_DELAY;
	double DD_STALL_CHECK_DELAY;
	double DD_LOW_BANDWIDTH_DELAY;
	double DD_MERGE_COALESCE_DELAY;
	double STORAGE_METRICS_POLLING_DELAY;
	double STORAGE_METRICS_RANDOM_DELAY;
	double AVAILABLE_SPACE_RATIO_CUTOFF;
	int DESIRED_TEAMS_PER_SERVER;
	int MAX_TEAMS_PER_SERVER;
	int64_t DD_SHARD_SIZE_GRANULARITY;
	int64_t DD_SHARD_SIZE_GRANULARITY_SIM;
	int DD_MOVE_KEYS_PARALLELISM;
	int DD_FETCH_SOURCE_PARALLELISM;
	int DD_MERGE_LIMIT;
	double DD_SHARD_METRICS_TIMEOUT;
	int64_t DD_LOCATION_CACHE_SIZE;
	double MOVEKEYS_LOCK_POLLING_DELAY;
	double DEBOUNCE_RECRUITING_DELAY;
	int REBALANCE_MAX_RETRIES;
	int DD_OVERLAP_PENALTY;
	int DD_EXCLUDE_MIN_REPLICAS;
	bool DD_VALIDATE_LOCALITY;
	int DD_CHECK_INVALID_LOCALITY_DELAY;
	bool DD_ENABLE_VERBOSE_TRACING;
	int64_t DD_SS_FAILURE_VERSIONLAG; // Allowed SS version lag from the current read version before marking it as failed.
	int64_t DD_SS_ALLOWED_VERSIONLAG; // SS will be marked as healthy if it's version lag goes below this value.
	double DD_SS_STUCK_TIME_LIMIT; // If a storage server is not getting new versions for this amount of time, then it becomes undesired.

	// TeamRemover to remove redundant teams
	bool TR_FLAG_DISABLE_MACHINE_TEAM_REMOVER; // disable the machineTeamRemover actor
	double TR_REMOVE_MACHINE_TEAM_DELAY; // wait for the specified time before try to remove next machine team
	bool TR_FLAG_REMOVE_MT_WITH_MOST_TEAMS; // guard to select which machineTeamRemover logic to use

	bool TR_FLAG_DISABLE_SERVER_TEAM_REMOVER; // disable the serverTeamRemover actor
	double TR_REMOVE_SERVER_TEAM_DELAY; // wait for the specified time before try to remove next server team
	double TR_REMOVE_SERVER_TEAM_EXTRA_DELAY; // serverTeamRemover waits for the delay and check DD healthyness again to ensure it runs after machineTeamRemover

	// Remove wrong storage engines
	double DD_REMOVE_STORE_ENGINE_DELAY; // wait for the specified time before remove the next batch

	double DD_FAILURE_TIME;
	double DD_ZERO_HEALTHY_TEAM_DELAY;

	// Redwood Storage Engine
	int PREFIX_TREE_IMMEDIATE_KEY_SIZE_LIMIT;
	int PREFIX_TREE_IMMEDIATE_KEY_SIZE_MIN;

	// KeyValueStore SQLITE
	int CLEAR_BUFFER_SIZE;
	double READ_VALUE_TIME_ESTIMATE;
	double READ_RANGE_TIME_ESTIMATE;
	double SET_TIME_ESTIMATE;
	double CLEAR_TIME_ESTIMATE;
	double COMMIT_TIME_ESTIMATE;
	int CHECK_FREE_PAGE_AMOUNT;
	double DISK_METRIC_LOGGING_INTERVAL;
	int64_t SOFT_HEAP_LIMIT;

	int SQLITE_PAGE_SCAN_ERROR_LIMIT;
	int SQLITE_BTREE_PAGE_USABLE;
	int SQLITE_BTREE_CELL_MAX_LOCAL;
	int SQLITE_BTREE_CELL_MIN_LOCAL;
	int SQLITE_FRAGMENT_PRIMARY_PAGE_USABLE;
	int SQLITE_FRAGMENT_OVERFLOW_PAGE_USABLE;
	double SQLITE_FRAGMENT_MIN_SAVINGS;
	int SQLITE_CHUNK_SIZE_PAGES;
	int SQLITE_CHUNK_SIZE_PAGES_SIM;

	// KeyValueStoreSqlite spring cleaning
	double SPRING_CLEANING_NO_ACTION_INTERVAL;
	double SPRING_CLEANING_LAZY_DELETE_INTERVAL;
	double SPRING_CLEANING_VACUUM_INTERVAL;
	double SPRING_CLEANING_LAZY_DELETE_TIME_ESTIMATE;
	double SPRING_CLEANING_VACUUM_TIME_ESTIMATE;
	double SPRING_CLEANING_VACUUMS_PER_LAZY_DELETE_PAGE;
	int SPRING_CLEANING_MIN_LAZY_DELETE_PAGES;
	int SPRING_CLEANING_MAX_LAZY_DELETE_PAGES;
	int SPRING_CLEANING_LAZY_DELETE_BATCH_SIZE;
	int SPRING_CLEANING_MIN_VACUUM_PAGES;
	int SPRING_CLEANING_MAX_VACUUM_PAGES;

	// KeyValueStoreMemory
	int64_t REPLACE_CONTENTS_BYTES;

	// Leader election
	int MAX_NOTIFICATIONS;
	int MIN_NOTIFICATIONS;
	double NOTIFICATION_FULL_CLEAR_TIME;
	double CANDIDATE_MIN_DELAY;
	double CANDIDATE_MAX_DELAY;
	double CANDIDATE_GROWTH_RATE;
	double POLLING_FREQUENCY;
	double HEARTBEAT_FREQUENCY;

	// Master Proxy
	double START_TRANSACTION_BATCH_INTERVAL_MIN;
	double START_TRANSACTION_BATCH_INTERVAL_MAX;
	double START_TRANSACTION_BATCH_INTERVAL_LATENCY_FRACTION;
	double START_TRANSACTION_BATCH_INTERVAL_SMOOTHER_ALPHA;
	double START_TRANSACTION_BATCH_QUEUE_CHECK_INTERVAL;
	double START_TRANSACTION_MAX_TRANSACTIONS_TO_START;
	int START_TRANSACTION_MAX_REQUESTS_TO_START;
	double START_TRANSACTION_RATE_WINDOW;
	double START_TRANSACTION_MAX_EMPTY_QUEUE_BUDGET;
	int START_TRANSACTION_MAX_QUEUE_SIZE;
	int KEY_LOCATION_MAX_QUEUE_SIZE;

	double COMMIT_TRANSACTION_BATCH_INTERVAL_FROM_IDLE;
	double COMMIT_TRANSACTION_BATCH_INTERVAL_MIN;
	double COMMIT_TRANSACTION_BATCH_INTERVAL_MAX;
	double COMMIT_TRANSACTION_BATCH_INTERVAL_LATENCY_FRACTION;
	double COMMIT_TRANSACTION_BATCH_INTERVAL_SMOOTHER_ALPHA;
	int    COMMIT_TRANSACTION_BATCH_COUNT_MAX;
	int    COMMIT_TRANSACTION_BATCH_BYTES_MIN;
	int    COMMIT_TRANSACTION_BATCH_BYTES_MAX;
	double COMMIT_TRANSACTION_BATCH_BYTES_SCALE_BASE;
	double COMMIT_TRANSACTION_BATCH_BYTES_SCALE_POWER;
	int64_t COMMIT_BATCHES_MEM_BYTES_HARD_LIMIT;
	double COMMIT_BATCHES_MEM_FRACTION_OF_TOTAL;
	double COMMIT_BATCHES_MEM_TO_TOTAL_MEM_SCALE_FACTOR;

	double RESOLVER_COALESCE_TIME;
	int BUGGIFIED_ROW_LIMIT;
	double PROXY_SPIN_DELAY;
	double UPDATE_REMOTE_LOG_VERSION_INTERVAL;
	int MAX_TXS_POP_VERSION_HISTORY;
	double MIN_CONFIRM_INTERVAL;
	double ENFORCED_MIN_RECOVERY_DURATION;
	double REQUIRED_MIN_RECOVERY_DURATION;
	bool ALWAYS_CAUSAL_READ_RISKY;
	int MAX_COMMIT_UPDATES;
	double MIN_PROXY_COMPUTE;
	double MAX_PROXY_COMPUTE;
	int PROXY_COMPUTE_BUCKETS;
	double PROXY_COMPUTE_GROWTH_RATE;
	int TXN_STATE_SEND_AMOUNT;

	// Master Server
	double COMMIT_SLEEP_TIME;
	double MIN_BALANCE_TIME;
	int64_t MIN_BALANCE_DIFFERENCE;
	double SECONDS_BEFORE_NO_FAILURE_DELAY;
	int64_t MAX_TXS_SEND_MEMORY;
	int64_t MAX_RECOVERY_VERSIONS;
	double MAX_RECOVERY_TIME;
	double PROVISIONAL_START_DELAY;
	double PROVISIONAL_DELAY_GROWTH;
	double PROVISIONAL_MAX_DELAY;
	double SECONDS_BEFORE_RECRUIT_BACKUP_WORKER;

	// Resolver
	int64_t KEY_BYTES_PER_SAMPLE;
	int64_t SAMPLE_OFFSET_PER_KEY;
	double SAMPLE_EXPIRATION_TIME;
	double SAMPLE_POLL_TIME;
	int64_t RESOLVER_STATE_MEMORY_LIMIT;

	// Backup Worker
	double BACKUP_TIMEOUT;  // master's reaction time for backup failure
	double BACKUP_NOOP_POP_DELAY;
	int BACKUP_FILE_BLOCK_BYTES;
	int64_t BACKUP_LOCK_BYTES;
	double BACKUP_UPLOAD_DELAY;

	//Cluster Controller
	double CLUSTER_CONTROLLER_LOGGING_DELAY;
	double MASTER_FAILURE_REACTION_TIME;
	double MASTER_FAILURE_SLOPE_DURING_RECOVERY;
	int WORKER_COORDINATION_PING_DELAY;
	double SIM_SHUTDOWN_TIMEOUT;
	double SHUTDOWN_TIMEOUT;
	double MASTER_SPIN_DELAY;
	double CC_CHANGE_DELAY;
	double CC_CLASS_DELAY;
	double WAIT_FOR_GOOD_RECRUITMENT_DELAY;
	double WAIT_FOR_GOOD_REMOTE_RECRUITMENT_DELAY;
	double ATTEMPT_RECRUITMENT_DELAY;
	double WAIT_FOR_DISTRIBUTOR_JOIN_DELAY;
	double WAIT_FOR_RATEKEEPER_JOIN_DELAY;
	double WORKER_FAILURE_TIME;
	double CHECK_OUTSTANDING_INTERVAL;
	double INCOMPATIBLE_PEERS_LOGGING_INTERVAL;
	double VERSION_LAG_METRIC_INTERVAL;
	int64_t MAX_VERSION_DIFFERENCE;
	double FORCE_RECOVERY_CHECK_DELAY;
	double RATEKEEPER_FAILURE_TIME;
	double REPLACE_INTERFACE_DELAY;
	double REPLACE_INTERFACE_CHECK_DELAY;
	double COORDINATOR_REGISTER_INTERVAL;
	double CLIENT_REGISTER_INTERVAL;

	// Knobs used to select the best policy (via monte carlo)
	int POLICY_RATING_TESTS;	// number of tests per policy (in order to compare)
	int POLICY_GENERATIONS;		// number of policies to generate

	int EXPECTED_MASTER_FITNESS;
	int EXPECTED_TLOG_FITNESS;
	int EXPECTED_LOG_ROUTER_FITNESS;
	int EXPECTED_PROXY_FITNESS;
	int EXPECTED_RESOLVER_FITNESS;
	double RECRUITMENT_TIMEOUT;
	int DBINFO_SEND_AMOUNT;
	double DBINFO_BATCH_DELAY;

	//Move Keys
	double SHARD_READY_DELAY;
	double SERVER_READY_QUORUM_INTERVAL;
	double SERVER_READY_QUORUM_TIMEOUT;
	double REMOVE_RETRY_DELAY;
	int MOVE_KEYS_KRM_LIMIT;
	int MOVE_KEYS_KRM_LIMIT_BYTES; //This must be sufficiently larger than CLIENT_KNOBS->KEY_SIZE_LIMIT (fdbclient/Knobs.h) to ensure that at least two entries will be returned from an attempt to read a key range map
	int MAX_SKIP_TAGS;
	double MAX_ADDED_SOURCES_MULTIPLIER;

	//FdbServer
	double MIN_REBOOT_TIME;
	double MAX_REBOOT_TIME;
	std::string LOG_DIRECTORY;
	int64_t SERVER_MEM_LIMIT;

	//Ratekeeper
	double SMOOTHING_AMOUNT;
	double SLOW_SMOOTHING_AMOUNT;
	double METRIC_UPDATE_RATE;
	double DETAILED_METRIC_UPDATE_RATE;
	double LAST_LIMITED_RATIO;
	double RATEKEEPER_DEFAULT_LIMIT;

	int64_t TARGET_BYTES_PER_STORAGE_SERVER;
	int64_t SPRING_BYTES_STORAGE_SERVER;
	int64_t AUTO_TAG_THROTTLE_STORAGE_QUEUE_BYTES;
	int64_t TARGET_BYTES_PER_STORAGE_SERVER_BATCH;
	int64_t SPRING_BYTES_STORAGE_SERVER_BATCH;

	int64_t TARGET_BYTES_PER_TLOG;
	int64_t SPRING_BYTES_TLOG;
	int64_t TARGET_BYTES_PER_TLOG_BATCH;
	int64_t SPRING_BYTES_TLOG_BATCH;
	int64_t TLOG_SPILL_THRESHOLD;
	int64_t TLOG_HARD_LIMIT_BYTES;
	int64_t TLOG_RECOVER_MEMORY_LIMIT;
	double TLOG_IGNORE_POP_AUTO_ENABLE_DELAY;

	int64_t MAX_MANUAL_THROTTLED_TRANSACTION_TAGS;
	int64_t MAX_AUTO_THROTTLED_TRANSACTION_TAGS;
	double MIN_TAG_COST;
	double AUTO_THROTTLE_TARGET_TAG_BUSYNESS;
	double AUTO_THROTTLE_RAMP_TAG_BUSYNESS;
	double AUTO_TAG_THROTTLE_RAMP_UP_TIME;
	double AUTO_TAG_THROTTLE_DURATION;
	double TAG_THROTTLE_PUSH_INTERVAL;
	double AUTO_TAG_THROTTLE_START_AGGREGATION_TIME;
	double AUTO_TAG_THROTTLE_UPDATE_FREQUENCY;
	double TAG_THROTTLE_EXPIRED_CLEANUP_INTERVAL;
	bool AUTO_TAG_THROTTLING_ENABLED;

	double MAX_TRANSACTIONS_PER_BYTE;

	int64_t MIN_AVAILABLE_SPACE;
	double MIN_AVAILABLE_SPACE_RATIO;
	double TARGET_AVAILABLE_SPACE_RATIO;
	double AVAILABLE_SPACE_UPDATE_DELAY;

	double MAX_TL_SS_VERSION_DIFFERENCE; // spring starts at half this value
	double MAX_TL_SS_VERSION_DIFFERENCE_BATCH;
	int MAX_MACHINES_FALLING_BEHIND;

	int MAX_TPS_HISTORY_SAMPLES;
	int NEEDED_TPS_HISTORY_SAMPLES;
	int64_t TARGET_DURABILITY_LAG_VERSIONS;
	int64_t AUTO_TAG_THROTTLE_DURABILITY_LAG_VERSIONS;
	int64_t TARGET_DURABILITY_LAG_VERSIONS_BATCH;
	int64_t DURABILITY_LAG_UNLIMITED_THRESHOLD;
	double INITIAL_DURABILITY_LAG_MULTIPLIER;
	double DURABILITY_LAG_REDUCTION_RATE;
	double DURABILITY_LAG_INCREASE_RATE;

	double STORAGE_SERVER_LIST_FETCH_TIMEOUT;

	// disk snapshot
	double SNAP_CREATE_MAX_TIMEOUT;

	//Storage Metrics
	double STORAGE_METRICS_AVERAGE_INTERVAL;
	double STORAGE_METRICS_AVERAGE_INTERVAL_PER_KSECONDS;
	double SPLIT_JITTER_AMOUNT;
	int64_t IOPS_UNITS_PER_SAMPLE;
	int64_t BANDWIDTH_UNITS_PER_SAMPLE;
	int64_t BYTES_READ_UNITS_PER_SAMPLE;
	int64_t READ_HOT_SUB_RANGE_CHUNK_SIZE;
	int64_t EMPTY_READ_PENALTY;
	bool READ_SAMPLING_ENABLED;

	//Storage Server
	double STORAGE_LOGGING_DELAY;
	double STORAGE_SERVER_POLL_METRICS_DELAY;
	double FUTURE_VERSION_DELAY;
	int STORAGE_LIMIT_BYTES;
	int BUGGIFY_LIMIT_BYTES;
	int FETCH_BLOCK_BYTES;
	int FETCH_KEYS_PARALLELISM_BYTES;
	int FETCH_KEYS_LOWER_PRIORITY;
	int BUGGIFY_BLOCK_BYTES;
	int64_t STORAGE_HARD_LIMIT_BYTES;
	int64_t STORAGE_DURABILITY_LAG_HARD_MAX;
	int64_t STORAGE_DURABILITY_LAG_SOFT_MAX;
	double STORAGE_DURABILITY_LAG_REJECT_THRESHOLD;
	double STORAGE_DURABILITY_LAG_MIN_RATE;
	int STORAGE_COMMIT_BYTES;
	double STORAGE_COMMIT_INTERVAL;
	double UPDATE_SHARD_VERSION_INTERVAL;
	int BYTE_SAMPLING_FACTOR;
	int BYTE_SAMPLING_OVERHEAD;
	int MAX_STORAGE_SERVER_WATCH_BYTES;
	int MAX_BYTE_SAMPLE_CLEAR_MAP_SIZE;
	double LONG_BYTE_SAMPLE_RECOVERY_DELAY;
	int BYTE_SAMPLE_LOAD_PARALLELISM;
	double BYTE_SAMPLE_LOAD_DELAY;
	double BYTE_SAMPLE_START_DELAY;
	double UPDATE_STORAGE_PROCESS_STATS_INTERVAL;
	double BEHIND_CHECK_DELAY;
	int BEHIND_CHECK_COUNT;
	int64_t BEHIND_CHECK_VERSIONS;
	double WAIT_METRICS_WRONG_SHARD_CHANCE;
	int64_t MIN_TAG_PAGES_READ_RATE;
	double READ_TAG_MEASUREMENT_INTERVAL;
	int64_t OPERATION_COST_BYTE_FACTOR;
	bool PREFIX_COMPRESS_KVS_MEM_SNAPSHOTS;

	//Wait Failure
	int MAX_OUTSTANDING_WAIT_FAILURE_REQUESTS;
	double WAIT_FAILURE_DELAY_LIMIT;

	//Worker
	double WORKER_LOGGING_INTERVAL;
	double HEAP_PROFILER_INTERVAL;
	double DEGRADED_RESET_INTERVAL;
	double DEGRADED_WARNING_LIMIT;
	double DEGRADED_WARNING_RESET_DELAY;
	int64_t TRACE_LOG_FLUSH_FAILURE_CHECK_INTERVAL_SECONDS;
	double TRACE_LOG_PING_TIMEOUT_SECONDS;
	double MIN_DELAY_CC_WORST_FIT_CANDIDACY_SECONDS;  // Listen for a leader for N seconds, and if not heard, then try to become the leader.
	double MAX_DELAY_CC_WORST_FIT_CANDIDACY_SECONDS;
	double DBINFO_FAILED_DELAY;

	// Test harness
	double WORKER_POLL_DELAY;

	// Coordination
	double COORDINATED_STATE_ONCONFLICT_POLL_INTERVAL;

	// Buggification
	double BUGGIFIED_EVENTUAL_CONSISTENCY;
	bool BUGGIFY_ALL_COORDINATION;

	// Status
	double STATUS_MIN_TIME_BETWEEN_REQUESTS;
	double MAX_STATUS_REQUESTS_PER_SECOND;
	int CONFIGURATION_ROWS_TO_FETCH;
	bool DISABLE_DUPLICATE_LOG_WARNING;

	// IPager
	int PAGER_RESERVED_PAGES;

	// IndirectShadowPager
	int FREE_PAGE_VACUUM_THRESHOLD;
	int VACUUM_QUEUE_SIZE;
	int VACUUM_BYTES_PER_SECOND;

	// Timekeeper
	int64_t TIME_KEEPER_DELAY;
	int64_t TIME_KEEPER_MAX_ENTRIES;

<<<<<<< HEAD
	// Fast Restore
	int64_t FASTRESTORE_FAILURE_TIMEOUT;
	int64_t FASTRESTORE_HEARTBEAT_INTERVAL;
	double FASTRESTORE_SAMPLING_PERCENT;
	int64_t FASTRESTORE_NUM_LOADERS;
	int64_t FASTRESTORE_NUM_APPLIERS;
	// FASTRESTORE_TXN_BATCH_MAX_BYTES is target txn size used by appliers to apply mutations
	double FASTRESTORE_TXN_BATCH_MAX_BYTES;
	// FASTRESTORE_VERSIONBATCH_MAX_BYTES is the maximum data size in each version batch
	double FASTRESTORE_VERSIONBATCH_MAX_BYTES;
	// FASTRESTORE_VB_PARALLELISM is the number of concurrently running version batches
	int64_t FASTRESTORE_VB_PARALLELISM;
	int64_t FASTRESTORE_VB_MONITOR_DELAY; // How quickly monitor finished version batch
	int64_t FASTRESTORE_VB_LAUNCH_DELAY;
	int64_t FASTRESTORE_ROLE_LOGGING_DELAY;
	int64_t FASTRESTORE_UPDATE_PROCESS_STATS_INTERVAL; // How quickly to update process metrics for restore
	int64_t FASTRESTORE_ATOMICOP_WEIGHT; // workload amplication factor for atomic op
	int64_t FASTRESTORE_APPLYING_PARALLELISM; // number of outstanding txns writing to dest. DB
	int64_t FASTRESTORE_MONITOR_LEADER_DELAY;
	int64_t FASTRESTORE_STRAGGLER_THRESHOLD_SECONDS;
	bool FASTRESTORE_TRACK_REQUEST_LATENCY; // true to track reply latency of each request in a request batch
	bool FASTRESTORE_TRACK_LOADER_SEND_REQUESTS; // track requests of load send mutations to appliers?
	int64_t FASTRESTORE_MEMORY_THRESHOLD_MB_SOFT; // threshold when pipelined actors should be delayed
	int64_t FASTRESTORE_WAIT_FOR_MEMORY_LATENCY;
	int64_t FASTRESTORE_HEARTBEAT_DELAY; // interval for master to ping loaders and appliers
	int64_t FASTRESTORE_HEARTBEAT_MAX_DELAY; // master claim a node is down if no heart beat from the node for this delay
	int64_t FASTRESTORE_APPLIER_FETCH_KEYS_SIZE; // number of keys to fetch in a txn on applier
	int64_t FASTRESTORE_LOADER_SEND_MUTATION_MSG_BYTES; // desired size of mutation message sent from loader to appliers
	bool FASTRESTORE_GET_RANGE_VERSIONS_EXPENSIVE; // parse each range file to get (range, version) it has?
	int64_t FASTRESTORE_REQBATCH_PARALLEL; // number of requests to wait on for getBatchReplies()
	bool FASTRESTORE_REQBATCH_LOG; // verbose log information for getReplyBatches
	int FASTRESTORE_TXN_CLEAR_MAX; // threshold to start tracking each clear op in a txn
	int FASTRESTORE_TXN_RETRY_MAX; // threshold to start output error on too many retries
	double FASTRESTORE_TXN_EXTRA_DELAY; // extra delay to avoid overwhelming fdb

	int REDWOOD_DEFAULT_PAGE_SIZE;  // Page size for new Redwood files
	int REDWOOD_KVSTORE_CONCURRENT_READS;  // Max number of simultaneous point or range reads in progress.
	int REDWOOD_COMMIT_CONCURRENT_READS;   // Max number of concurrent reads done to support commit operations
	double REDWOOD_PAGE_REBUILD_FILL_FACTOR; // When rebuilding pages, start a new page after this capacity
	int REDWOOD_LAZY_CLEAR_BATCH_SIZE_PAGES; // Number of pages to try to pop from the lazy delete queue and process at once
	int REDWOOD_LAZY_CLEAR_MIN_PAGES;  // Minimum number of pages to free before ending a lazy clear cycle, unless the queue is empty
	int REDWOOD_LAZY_CLEAR_MAX_PAGES;  // Maximum number of pages to free before ending a lazy clear cycle, unless the queue is empty
	int REDWOOD_REMAP_CLEANUP_BATCH_SIZE; // Number of queue entries for remap cleanup to process and potentially coalesce at once.
	int REDWOOD_REMAP_CLEANUP_VERSION_LAG_MIN; // Number of versions between head of remap queue and oldest retained version before remap cleanup starts
	int REDWOOD_REMAP_CLEANUP_VERSION_LAG_MAX; // Number of versions between head of remap queue and oldest retained version before remap cleanup may stop
	double REDWOOD_LOGGING_INTERVAL;

	ServerKnobs();
	void initialize(bool randomize = false, ClientKnobs* clientKnobs = NULL, bool isSimulated = false);
=======
	// Server request latency measurement
	int LATENCY_SAMPLE_SIZE;
	double LATENCY_METRICS_LOGGING_INTERVAL;

	ServerKnobs(bool randomize = false, ClientKnobs* clientKnobs = NULL, bool isSimulated = false);
>>>>>>> 55e997a8
};

extern ServerKnobs const* SERVER_KNOBS;

#endif<|MERGE_RESOLUTION|>--- conflicted
+++ resolved
@@ -532,7 +532,6 @@
 	int64_t TIME_KEEPER_DELAY;
 	int64_t TIME_KEEPER_MAX_ENTRIES;
 
-<<<<<<< HEAD
 	// Fast Restore
 	int64_t FASTRESTORE_FAILURE_TIMEOUT;
 	int64_t FASTRESTORE_HEARTBEAT_INTERVAL;
@@ -579,16 +578,13 @@
 	int REDWOOD_REMAP_CLEANUP_VERSION_LAG_MIN; // Number of versions between head of remap queue and oldest retained version before remap cleanup starts
 	int REDWOOD_REMAP_CLEANUP_VERSION_LAG_MAX; // Number of versions between head of remap queue and oldest retained version before remap cleanup may stop
 	double REDWOOD_LOGGING_INTERVAL;
-
-	ServerKnobs();
-	void initialize(bool randomize = false, ClientKnobs* clientKnobs = NULL, bool isSimulated = false);
-=======
+	
 	// Server request latency measurement
 	int LATENCY_SAMPLE_SIZE;
 	double LATENCY_METRICS_LOGGING_INTERVAL;
 
-	ServerKnobs(bool randomize = false, ClientKnobs* clientKnobs = NULL, bool isSimulated = false);
->>>>>>> 55e997a8
+	ServerKnobs();
+	void initialize(bool randomize = false, ClientKnobs* clientKnobs = NULL, bool isSimulated = false);
 };
 
 extern ServerKnobs const* SERVER_KNOBS;
