--- conflicted
+++ resolved
@@ -178,8 +178,7 @@
 			if (ranges.size() == 1) {
 				return Void();
 			}
-<<<<<<< HEAD
-			TEST(true); // clearAndAwaitMerge doing clear
+			CODE_PROBE(true, "ClearAndAwaitMerge doing clear");
 			reClearCount--;
 			if (reClearCount <= 0) {
 				tr.clear(range);
@@ -191,12 +190,6 @@
 				reClearCount = reClearInterval;
 				reClearInterval++;
 			}
-=======
-			CODE_PROBE(true, "ClearAndAwaitMerge doing clear");
-			tr.clear(range);
-			wait(tr.commit());
-
->>>>>>> cc5ba89f
 			wait(delay(30.0)); // sleep a bit before checking on merge again
 			tr.reset();
 		} catch (Error& e) {
