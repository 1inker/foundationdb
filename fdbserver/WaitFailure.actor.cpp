--- conflicted
+++ resolved
@@ -44,13 +44,10 @@
 			state double start = now();
 			ErrorOr<Void> x = wait(waitFailure.getReplyUnlessFailedFor(ReplyPromise<Void>(), reactionTime, reactionSlope, taskID));
 			if (!x.present()) {
-<<<<<<< HEAD
-=======
 				if (trace) {
 					TraceEvent("WaitFailureClient")
 					    .detail("FailedEndpoint", waitFailure.getEndpoint().getPrimaryAddress().toString());
 				}
->>>>>>> 8048fea5
 				return Void();
 			}
 			double w = start + SERVER_KNOBS->WAIT_FAILURE_DELAY_LIMIT - now();
