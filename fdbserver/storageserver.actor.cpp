--- conflicted
+++ resolved
@@ -1878,6 +1878,7 @@
 		// Active load balancing runs at a very high priority (to obtain accurate queue lengths)
 		// so we need to downgrade here
 		wait(data->getQueryDelay());
+
 		wait(store(lock, data->ssLock.lock(data->readPriorityRanks[(int)type])));
 
 		// Track time from requestTime through now as read queueing wait time
@@ -3797,13 +3798,11 @@
 		type = ReadType::NORMAL;
 	}
 
-<<<<<<< HEAD
 	state PriorityMultiLock::Lock lock = wait(data->ssLock.lock(data->readPriorityRanks[(int)type]));
-=======
+
 	// Track time from requestTime through now as read queueing wait time
 	state double queueWaitEnd = g_network->timer();
 	data->counters.readQueueWaitSample.addMeasurement(queueWaitEnd - req.requestTime());
->>>>>>> e9a12b4a
 
 	try {
 		if (req.options.present() && req.options.get().debugID.present())
@@ -4545,13 +4544,11 @@
 		type = ReadType::NORMAL;
 	}
 
-<<<<<<< HEAD
 	state PriorityMultiLock::Lock lock = wait(data->ssLock.lock(data->readPriorityRanks[(int)type]));
-=======
+
 	// Track time from requestTime through now as read queueing wait time
 	state double queueWaitEnd = g_network->timer();
 	data->counters.readQueueWaitSample.addMeasurement(queueWaitEnd - req.requestTime());
->>>>>>> e9a12b4a
 
 	try {
 		if (req.options.present() && req.options.get().debugID.present())
@@ -4977,6 +4974,7 @@
 	// Active load balancing runs at a very high priority (to obtain accurate queue lengths)
 	// so we need to downgrade here
 	wait(data->getQueryDelay());
+
 	wait(store(lock, data->ssLock.lock(data->readPriorityRanks[(int)type])));
 
 	// Track time from requestTime through now as read queueing wait time
