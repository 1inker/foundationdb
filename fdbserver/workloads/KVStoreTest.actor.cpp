/*
 * KVStoreTest.actor.cpp
 *
 * This source file is part of the FoundationDB open source project
 *
 * Copyright 2013-2018 Apple Inc. and the FoundationDB project authors
 *
 * Licensed under the Apache License, Version 2.0 (the "License");
 * you may not use this file except in compliance with the License.
 * You may obtain a copy of the License at
 *
 *     http://www.apache.org/licenses/LICENSE-2.0
 *
 * Unless required by applicable law or agreed to in writing, software
 * distributed under the License is distributed on an "AS IS" BASIS,
 * WITHOUT WARRANTIES OR CONDITIONS OF ANY KIND, either express or implied.
 * See the License for the specific language governing permissions and
 * limitations under the License.
 */

#include <ctime>
#include <cinttypes>
#include "fdbserver/workloads/workloads.actor.h"
#include "fdbserver/IKeyValueStore.h"
#include "flow/ActorCollection.h"
#include "flow/actorcompiler.h"  // This must be the last #include.

extern IKeyValueStore *makeDummyKeyValueStore();

template <class T>
class Histogram {
public:
	Histogram(int minSamples = 100) : minSamples(minSamples) { reset(); }

	void reset() {
		N = 0;
		samplingRate = 1.0;
		sum = T();
		sumSQ = T();
	};

	void addSample(const T& x) {
		if (!N) {
			minSample = maxSample = x;
		} else {
			if (x < minSample) minSample = x;
			if (maxSample < x) maxSample = x;
		}
		sum += x;
		sumSQ += x * x;
		N++;
		if (deterministicRandom()->random01() < samplingRate) {
			samples.push_back(x);
			if (samples.size() == minSamples * 2) {
				deterministicRandom()->randomShuffle(samples);
				samples.resize(minSamples);
				samplingRate /= 2;
			}
		}
	}
//	void addHistogram(const Histrogram& h2);

	T mean() const { return sum * (1.0 / N); } // exact
	const T& min() const { return minSample; }
	const T& max() const { return maxSample; }
	T stdDev() const {
		if (!N) return T();
		return sqrt((sumSQ * N - sum * sum) * (1.0 / (N * (N - 1))));
	}
	T percentileEstimate(double p) {
		ASSERT(p <= 1 && p >= 0);
		int size = samples.size();
		if (!size) return T();
		if (size == 1) return samples[0];
		std::sort(samples.begin(), samples.end());
		double fi = p * double(size - 1);
		int li = p * double(size - 1);
		if (li == size - 1) return samples.back();
		double alpha = fi - li;
		return samples[li] * (1 - alpha) + samples[li + 1] * alpha;
	}
	T medianEstimate() { return percentileEstimate(0.5); }
	uint64_t samplesCount() const { return N; }

private:
	int minSamples;
	double samplingRate;
	std::vector<T> samples;
	T minSample;
	T maxSample;
	T sum;
	T sumSQ;
	uint64_t N;
};

struct KVTest {
	IKeyValueStore* store;
	Version startVersion;
	Version lastSet;
	Version lastCommit;
	Version lastDurable;
	Map<Key, IndexedSet<Version, NoMetric>> allSets;
	int nodeCount, keyBytes;
	bool dispose;

	explicit KVTest(int nodeCount, bool dispose, int keyBytes)
	  : store(NULL), dispose(dispose), startVersion(Version(time(NULL)) << 30), lastSet(startVersion),
	    lastCommit(startVersion), lastDurable(startVersion), nodeCount(nodeCount), keyBytes(keyBytes) {}
	~KVTest() { close(); }
	void close() {
		if (store) {
			TraceEvent("KVTestDestroy");
			if (dispose)
				store->dispose();
			else
				store->close();
			store = 0;
		}
	}

	Version get(KeyRef key, Version version) {
		auto s = allSets.find(key);
		if (s == allSets.end()) return startVersion;
		auto& sets = s->value;
		auto it = sets.lastLessOrEqual(version);
		return it != sets.end() ? *it : startVersion;
	}
	void set(KeyValueRef kv) {
		store->set(kv);
		auto s = allSets.find(kv.key);
		if (s == allSets.end()) {
			allSets.insert(MapPair<Key, IndexedSet<Version, NoMetric>>(Key(kv.key), IndexedSet<Version, NoMetric>()));
			s = allSets.find(kv.key);
		}
		s->value.insert(lastSet, NoMetric());
	}

	Key randomKey() { return makeKey(deterministicRandom()->randomInt(0, nodeCount)); }
	Key makeKey(Version value) {
		Key k;
		((KeyRef&)k) = KeyRef(new (k.arena()) uint8_t[keyBytes], keyBytes);
		memcpy((uint8_t*)k.begin(), doubleToTestKey(value).begin(), 16);
		memset((uint8_t*)k.begin() + 16, '.', keyBytes - 16);
		return k;
	}
};

ACTOR Future<Void> testKVRead( KVTest* test, Key key, Histogram<float>* latency, PerfIntCounter* count ) {
	// state Version s1 = test->lastCommit;
	state Version s2 = test->lastDurable;

	state double begin = timer();
	Optional<Value> val = wait(test->store->readValue(key));
	latency->addSample(timer() - begin);
	++*count;
	Version v = val.present() ? BinaryReader::fromStringRef<Version>(val.get(), Unversioned()) : test->startVersion;
	if (v < test->startVersion) v = test->startVersion; // ignore older data from the database

	// ASSERT( s1 <= v || test->get(key, s1)==v );  // Plan A
	ASSERT(s2 <= v || test->get(key, s2) == v); // Causal consistency
	ASSERT(v <= test->lastCommit); // read committed
	// ASSERT( v <= test->lastSet );  // read uncommitted
	return Void();
}

ACTOR Future<Void> testKVReadSaturation( KVTest* test, Histogram<float>* latency, PerfIntCounter* count ) {
	while (true) {
		state double begin = timer();
		Optional<Value> val = wait(test->store->readValue(test->randomKey()));
		latency->addSample(timer() - begin);
		++*count;
		wait(delay(0));
	}
}

ACTOR Future<Void> testKVCommit( KVTest* test, Histogram<float>* latency, PerfIntCounter* count ) {
	state Version v = test->lastSet;
	test->lastCommit = v;
	state double begin = timer();
	wait(test->store->commit());
	++*count;
	latency->addSample(timer() - begin);
	test->lastDurable = std::max(test->lastDurable, v);
	return Void();
}

Future<Void> testKVStore( struct KVStoreTestWorkload *const& );

struct KVStoreTestWorkload : TestWorkload {
	bool enabled, saturation;
	double testDuration, operationsPerSecond;
	double commitFraction, setFraction;
	int nodeCount, keyBytes, valueBytes;
	bool doSetup, doClear, doCount;
	std::string filename;
	PerfIntCounter reads, sets, commits;
	Histogram<float> readLatency, commitLatency;
	double setupTook;
	std::string storeType;

	KVStoreTestWorkload(WorkloadContext const& wcx)
	  : TestWorkload(wcx), reads("Reads"), sets("Sets"), commits("Commits"), setupTook(0) {
		enabled = !clientId; // only do this on the "first" client
		testDuration = getOption(options, LiteralStringRef("testDuration"), 10.0);
		operationsPerSecond = getOption(options, LiteralStringRef("operationsPerSecond"), 100e3);
		commitFraction = getOption(options, LiteralStringRef("commitFraction"), .001);
		setFraction = getOption(options, LiteralStringRef("setFraction"), .1);
		nodeCount = getOption(options, LiteralStringRef("nodeCount"), 100000);
		keyBytes = getOption(options, LiteralStringRef("keyBytes"), 8);
		valueBytes = getOption(options, LiteralStringRef("valueBytes"), 8);
		doSetup = getOption(options, LiteralStringRef("setup"), false);
		doClear = getOption(options, LiteralStringRef("clear"), false);
		doCount = getOption(options, LiteralStringRef("count"), false);
		filename = getOption(options, LiteralStringRef("filename"), Value()).toString();
		saturation = getOption(options, LiteralStringRef("saturation"), false);
		storeType = getOption(options, LiteralStringRef("storeType"), LiteralStringRef("ssd")).toString();
	}
	virtual std::string description() { return "KVStoreTest"; }
	virtual Future<Void> setup(Database const& cx) { return Void(); }
	virtual Future<Void> start(Database const& cx) {
		if (enabled) return testKVStore(this);
		return Void();
	}
	virtual Future<bool> check(Database const& cx) { return true; }
	void metricsFromHistogram(vector<PerfMetric>& m, std::string name, Histogram<float>& h) {
		m.push_back(PerfMetric("Min " + name, 1000.0 * h.min(), true));
		m.push_back(PerfMetric("Average " + name, 1000.0 * h.mean(), true));
		m.push_back(PerfMetric("Median " + name, 1000.0 * h.medianEstimate(), true));
		m.push_back(PerfMetric("95%% " + name, 1000.0 * h.percentileEstimate(0.95), true));
		m.push_back(PerfMetric("Max " + name, 1000.0 * h.max(), true));
	}
	virtual void getMetrics(vector<PerfMetric>& m) {
		if (setupTook) m.push_back(PerfMetric("SetupTook", setupTook, false));

		m.push_back(reads.getMetric());
		m.push_back(sets.getMetric());
		m.push_back(commits.getMetric());
		metricsFromHistogram(m, "Read Latency (ms)", readLatency);
		metricsFromHistogram(m, "Commit Latency (ms)", commitLatency);
	}
};

WorkloadFactory<KVStoreTestWorkload> KVStoreTestWorkloadFactory("KVStoreTest");

ACTOR Future<Void> testKVStoreMain( KVStoreTestWorkload* workload, KVTest* ptest ) {
	state KVTest& test = *ptest;
	state ActorCollectionNoErrors ac;
	state std::deque<Future<Void>> reads;
	state BinaryWriter wr(Unversioned());
	state int64_t commitsStarted = 0;
	// test.store = makeDummyKeyValueStore();
	state int extraBytes = workload->valueBytes - sizeof(test.lastSet);
	state int i;
	ASSERT(extraBytes >= 0);
	state char* extraValue = new char[extraBytes];
	memset(extraValue, '.', extraBytes);

	if (workload->doCount) {
		state int64_t count = 0;
		state Key k;
		state double cst = timer();
		while (true) {
<<<<<<< HEAD
			Standalone<VectorRef<KeyValueRef>> kv =
			    wait(test.store->readRange(KeyRangeRef(k, LiteralStringRef("\xff\xff\xff\xff")), 1000));
=======
			Standalone<RangeResultRef> kv = wait( test.store->readRange( KeyRangeRef(k, LiteralStringRef("\xff\xff\xff\xff")), 1000 ) );
>>>>>>> 12ac5bbe
			count += kv.size();
			if (kv.size() < 1000) break;
			k = keyAfter(kv[kv.size() - 1].key);
		}
		double elapsed = timer() - cst;
		TraceEvent("KVStoreCount").detail("Count", count).detail("Took", elapsed);
		printf("Counted: %" PRId64 " in %0.1fs\n", count, elapsed);
	}

	if (workload->doSetup) {
		wr << Version(0);
		wr.serializeBytes(extraValue, extraBytes);

		printf("Building %d nodes: ", workload->nodeCount);
		state double setupBegin = timer();
		state Future<Void> lastCommit = Void();
		for (i = 0; i < workload->nodeCount; i++) {
			test.store->set(KeyValueRef(test.makeKey(i), wr.toValue()));
			if (!((i + 1) % 10000) || i + 1 == workload->nodeCount) {
				wait(lastCommit);
				lastCommit = test.store->commit();
				printf("ETA: %f seconds\n", (timer() - setupBegin) / i * (workload->nodeCount - i));
			}
		}
		wait(lastCommit);
		workload->setupTook = timer() - setupBegin;
		TraceEvent("KVStoreSetup").detail("Count", workload->nodeCount).detail("Took", workload->setupTook);
	}

	state double t = now();
	state double stopAt = t + workload->testDuration;
	if (workload->saturation) {
		if (workload->commitFraction) {
			while (now() < stopAt) {
				for (int s = 0; s < 1 / workload->commitFraction; s++) {
					++test.lastSet;
					BinaryWriter wr(Unversioned());
					wr << test.lastSet;
					wr.serializeBytes(extraValue, extraBytes);
					test.set(KeyValueRef(test.randomKey(), wr.toValue()));
					++workload->sets;
				}
				++commitsStarted;
				wait(testKVCommit(&test, &workload->commitLatency, &workload->commits));
			}
		} else {
			vector<Future<Void>> actors;
			for (int a = 0; a < 100; a++)
				actors.push_back(testKVReadSaturation(&test, &workload->readLatency, &workload->reads));
			wait(timeout(waitForAll(actors), workload->testDuration, Void()));
		}
	} else {
		while (t < stopAt) {
			double end = now();
			loop {
				t += 1.0 / workload->operationsPerSecond;
				double op = deterministicRandom()->random01();
				if (op < workload->commitFraction) {
					// Commit
					if (workload->commits.getValue() == commitsStarted) {
						++commitsStarted;
						ac.add(testKVCommit(&test, &workload->commitLatency, &workload->commits));
					}
				} else if (op < workload->commitFraction + workload->setFraction) {
					// Set
					++test.lastSet;
					BinaryWriter wr(Unversioned());
					wr << test.lastSet;
					wr.serializeBytes(extraValue, extraBytes);
					test.set(KeyValueRef(test.randomKey(), wr.toValue()));
					++workload->sets;
				} else {
					// Read
					ac.add(testKVRead(&test, test.randomKey(), &workload->readLatency, &workload->reads));
				}
				if (t >= end) break;
			}
			wait(delayUntil(t));
		}
	}

	if (workload->doClear) {
		state int chunk = 1000000;
		t = timer();
		for (i = 0; i < workload->nodeCount; i += chunk) {
			test.store->clear(KeyRangeRef(test.makeKey(i), test.makeKey(i + chunk)));
			wait(test.store->commit());
		}
		TraceEvent("KVStoreClear").detail("Took", timer() - t);
	}

	return Void();
}

ACTOR Future<Void> testKVStore(KVStoreTestWorkload* workload) {
	state KVTest test(workload->nodeCount, !workload->filename.size(), workload->keyBytes);
	state Error err;

	// wait( delay(1) );
	TraceEvent("GO");

	UID id = deterministicRandom()->randomUniqueID();
	std::string fn = workload->filename.size() ? workload->filename : id.toString();
	if (workload->storeType == "ssd")
		test.store = keyValueStoreSQLite(fn, id, KeyValueStoreType::SSD_BTREE_V2);
	else if (workload->storeType == "ssd-1")
		test.store = keyValueStoreSQLite(fn, id, KeyValueStoreType::SSD_BTREE_V1);
	else if (workload->storeType == "ssd-2")
		test.store = keyValueStoreSQLite(fn, id, KeyValueStoreType::SSD_REDWOOD_V1);
	else if (workload->storeType == "ssd-redwood-experimental")
		test.store = keyValueStoreRedwoodV1(fn, id);
	else if (workload->storeType == "memory")
		test.store = keyValueStoreMemory(fn, id, 500e6);
	else if (workload->storeType == "memory-radixtree-beta")
		test.store = keyValueStoreMemory(fn, id, 500e6, "fdr", KeyValueStoreType::MEMORY_RADIXTREE);
	else
		ASSERT(false);

	wait(test.store->init());

	state Future<Void> main = testKVStoreMain(workload, &test);
	try {
		choose {
			when(wait(main)) {}
			when(wait(test.store->getError())) { ASSERT(false); }
		}
	} catch (Error& e) {
		err = e;
	}
	main.cancel();

	Future<Void> c = test.store->onClosed();
	test.close();
	wait(c);
	if (err.code() != invalid_error_code) throw err;
	return Void();
}<|MERGE_RESOLUTION|>--- conflicted
+++ resolved
@@ -260,12 +260,8 @@
 		state Key k;
 		state double cst = timer();
 		while (true) {
-<<<<<<< HEAD
-			Standalone<VectorRef<KeyValueRef>> kv =
+			Standalone<RangeResultRef> kv =
 			    wait(test.store->readRange(KeyRangeRef(k, LiteralStringRef("\xff\xff\xff\xff")), 1000));
-=======
-			Standalone<RangeResultRef> kv = wait( test.store->readRange( KeyRangeRef(k, LiteralStringRef("\xff\xff\xff\xff")), 1000 ) );
->>>>>>> 12ac5bbe
 			count += kv.size();
 			if (kv.size() < 1000) break;
 			k = keyAfter(kv[kv.size() - 1].key);
