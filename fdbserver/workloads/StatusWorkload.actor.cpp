--- conflicted
+++ resolved
@@ -23,12 +23,9 @@
 #include "workloads.h"
 #include "fdbclient/StatusClient.h"
 #include "flow/UnitTest.h"
-<<<<<<< HEAD
-#include "flow/actorcompiler.h"  // This must be the last #include.
-=======
 #include "fdbclient/Schemas.h"
 #include "fdbclient/ManagementAPI.h"
->>>>>>> f87443a6
+#include "flow/actorcompiler.h"  // This must be the last #include.
 
 extern bool noUnseed;
 
