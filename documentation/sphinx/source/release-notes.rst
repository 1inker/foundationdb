#############
Release Notes
#############

6.2.0
=====

Features
--------

* Improved team collection for data distribution that builds a balanced number of teams per server and gurantees that each server has at least one team. `(PR #1785) <https://github.com/apple/foundationdb/pull/1785>`_.
* Added the option to have data distribution FetchKeys to run at a lower priority by setting the knob ``FETCH_KEYS_LOWER_PRIORITY`` `(PR #1791) <https://github.com/apple/foundationdb/pull/1791>`_.
* CMake is now our official build system. The Makefile based build system is deprecated.
* Added local ratekeeper, to throttle reads at a per-storage-process level. `(PR #1447) <https://github.com/apple/foundationdb/pull/1477>`_.
* FDB backups based on disk snapshots, provides an ability to take cluster level backup based on disk level snapshots of storage, tlogs and coordinators. `(PR #1733) <https://github.com/apple/foundationdb/pull/1733>`_.

Performance
-----------

* Use CRC32 checksum for SQLite pages. `(PR #1582) <https://github.com/apple/foundationdb/pull/1582>`_.
* Added a 96-byte fast allocator, so storage queue nodes use less memory. `(PR #1336) <https://github.com/apple/foundationdb/pull/1336>`_.
* Handle large packets better. `(PR #1684) <https://github.com/apple/foundationdb/pull/1684>`_.
<<<<<<< HEAD
* A new Transaction Log spilling implementation is now the default.  Write bandwidth and latency will no longer degrade during storage server or remote region failures.  `(PR #1731) <https://github.com/apple/foundationdb/pull/1731>`_.
* Log routers will prefer to peek from satellites at ``log_version >= 4``.  `(PR #1795) <https://github.com/apple/foundationdb/pull/1795>`_.
* Spilled data can be consumed from transaction logs more faster and with less overhead `(PR #1584) <https://github.com/apple/foundationdb/pull/1584>`_.
* Improved the speed of recoveries on large clusters. `(PR #1729) <https://github.com/apple/foundationdb/pull/1729>`_.
=======
* A new Transaction Log spilling implementation is now the default.  Write bandwidth and latency will no longer degrade during storage server or remote region failures. `(PR #1731) <https://github.com/apple/foundationdb/pull/1731>`_.
* Log routers will prefer to peek from satellites at ``log_version >= 4``. `(PR #1795) <https://github.com/apple/foundationdb/pull/1795>`_.
* Spilled data can be consumed from transaction logs more quickly and with less overhead `(PR #1584) <https://github.com/apple/foundationdb/pull/1584>`_.
>>>>>>> 61f83791

Fixes
-----

* Set the priority of redundant teams to remove as PRIORITY_TEAM_REDUNDANT, instead of PRIORITY_TEAM_UNHEALTHY. `(PR #1802) <https://github.com/apple/foundationdb/pull/1802>`_.
* During an upgrade, the multi-version client now persists database default options and transaction options that aren't reset on retry (e.g. transaction timeout). In order for these options to function correctly during an upgrade, a 6.2 or later client should be used as the primary client. `(PR #1767) <https://github.com/apple/foundationdb/pull/1767>`_.
* If a cluster is upgraded during an ``onError`` call, the cluster could return a ``cluster_version_changed`` error. `(PR #1734) <https://github.com/apple/foundationdb/pull/1734>`_.
* Do not set doBuildTeams in StorageServerTracker unless a storage server's interface changes, in order to avoid unnecessary work. `(PR #1779) <https://github.com/apple/foundationdb/pull/1779>`_.
* Data distribution will now pick a random destination when merging shards in the ``\xff`` keyspace. This avoids an issue with backup where the write-heavy mutation log shards could concentrate on a single process that has less data than everybody else. `(PR #1916) <https://github.com/apple/foundationdb/pull/1916>`_.
* File descriptors opened by clients and servers set close-on-exec, if available on the platform. `(PR #1581) <https://github.com/apple/foundationdb/pull/1581>`_.

Status
------

* Added ``run_loop_busy`` to the ``processes`` section to record the fraction of time the run loop is busy. `(PR #1760) <https://github.com/apple/foundationdb/pull/1760>`_.
* Added ``cluster.page_cache`` section to status. In this section, added two new statistics ``storage_hit_rate`` and ``log_hit_rate`` that indicate the fraction of recent page reads that were served by cache. `(PR #1823) <https://github.com/apple/foundationdb/pull/1823>`_.
* Added transaction start counts by priority to ``cluster.workload.transactions``. The new counters are named ``started_immediate_priority``, ``started_default_priority``, and ``started_batch_priority``. `(PR #1836) <https://github.com/apple/foundationdb/pull/1836>`_.
* Remove ``cluster.datacenter_version_difference`` and replace it with ``cluster.datacenter_lag`` that has subfields ``versions`` and ``seconds``. `(PR #1800) <https://github.com/apple/foundationdb/pull/1800>`_.
* Added ``local_rate`` to the ``roles`` section to record the throttling rate of the local ratekeeper `(PR #1712) <http://github.com/apple/foundationdb/pull/1712>`_.
* ``fdbcli`` status now reports the configured zone count. The fault tolerance is now reported in terms of the number of zones unless machine IDs are being used as zone IDs. `(PR #1924) <https://github.com/apple/foundationdb/pull/1924>`_.

Bindings
--------

* Add a transaction size limit for both database option and transaction option. `(PR #1725) <https://github.com/apple/foundationdb/pull/1725>`_.
* Added a new API to get the approximated transaction size before commit, e.g., ``fdb_transaction_get_approximate_size`` in the C binding. `(PR #1756) <https://github.com/apple/foundationdb/pull/1756>`_.
* C: ``fdb_future_get_version`` has been renamed to ``fdb_future_get_int64``. `(PR #1756) <https://github.com/apple/foundationdb/pull/1756>`_.
* C: Applications linking to libfdb_c can now use ``pkg-config foundationdb-client`` or ``find_package(FoundationDB-Client ...)`` (for cmake) to get the proper flags for compiling and linking. `(PR #1636) <https://github.com/apple/foundationdb/pull/1636>`_.
* Go: The Go bindings now require Go version 1.11 or later.
* Go: Fix issue with finalizers running too early that could lead to undefined behavior. `(PR #1451) <https://github.com/apple/foundationdb/pull/1451>`_.
* Added transaction option to control the field length of keys and values in debug transaction logging in order to avoid truncation. `(PR #1844) <https://github.com/apple/foundationdb/pull/1844>`_.

Other Changes
-------------

* Clients will throw ``transaction_too_old`` when attempting to read if ``setVersion`` was called with a version smaller than the smallest read version obtained from the cluster. This is a protection against reading from the wrong cluster in multi-cluster scenarios. `(PR #1413) <https://github.com/apple/foundationdb/pull/1413>`_.
* Trace files are now ordered lexicographically. This means that the filename format for trace files did change. `(PR #1828) <https://github.com/apple/foundationdb/pull/1828>`_.
* Improved ``TransactionMetrics`` log events by adding a random UID to distinguish multiple open connections, a flag to identify internal vs. client connections, and logging of rates and roughness in addition to total count for several metrics. `(PR #1808) <https://github.com/apple/foundationdb/pull/1808>`_.
* FoundationDB can now be built with clang and libc++ on Linux `(PR #1666) <https://github.com/apple/foundationdb/pull/1666>`_.
* Added experimental framework to run C and Java clients in simulator `(PR #1678) <https://github.com/apple/foundationdb/pull/1678>`_.
* Added new network option for client buggify which will randomly throw expected exceptions in the client. Intended for client testing `(PR #1417) <https://github.com/apple/foundationdb/pull/1417>`_.
* Added ``--cache_memory`` parameter for ``fdbserver`` processes to control the amount of memory dedicated to caching pages read from disk. `(PR #1889) <https://github.com/apple/foundationdb/pull/1889>`_.
* Added ``MakoWorkload``, used as a benchmark to do performance testing of FDB. `(PR #1586) <https://github.com/apple/foundationdb/pull/1586>`_.
* Added two knobs ``LOAD_BALANCE_ZONE_ID_LOCALITY_ENABLED`` and ``LOAD_BALANCE_DC_ID_LOCALITY_ENABLED`` allowing locality-based decision-making to be toggled on/off during load balancing. `(PR #1820) <https://github.com/apple/foundationdb/pull/1820>`_.
* Ratekeeper will aggressively throttle when unable to fetch the list of storage servers for a considerable period of time. `(PR #1858) <https://github.com/apple/foundationdb/pull/1858>`_.
* ``fdbserver`` now accepts a comma separated list of public and listen addresses. `(PR #1721) <https://github.com/apple/foundationdb/pull/1721>`_.
* ``CAUSAL_READ_RISKY`` has been enhanced to further reduce the chance of causally inconsistent reads.  Existing users of ``CAUSAL_READ_RISKY`` may see increased GRV latency if proxies are distantly located from logs. `(PR #1841) <https://github.com/apple/foundationdb/pull/1841>`_.

Earlier release notes
---------------------
* :doc:`6.1 (API Version 610) </old-release-notes/release-notes-610>`
* :doc:`6.0 (API Version 600) </old-release-notes/release-notes-600>`
* :doc:`5.2 (API Version 520) </old-release-notes/release-notes-520>`
* :doc:`5.1 (API Version 510) </old-release-notes/release-notes-510>`
* :doc:`5.0 (API Version 500) </old-release-notes/release-notes-500>`
* :doc:`4.6 (API Version 460) </old-release-notes/release-notes-460>`
* :doc:`4.5 (API Version 450) </old-release-notes/release-notes-450>`
* :doc:`4.4 (API Version 440) </old-release-notes/release-notes-440>`
* :doc:`4.3 (API Version 430) </old-release-notes/release-notes-430>`
* :doc:`4.2 (API Version 420) </old-release-notes/release-notes-420>`
* :doc:`4.1 (API Version 410) </old-release-notes/release-notes-410>`
* :doc:`4.0 (API Version 400) </old-release-notes/release-notes-400>`
* :doc:`3.0 (API Version 300) </old-release-notes/release-notes-300>`
* :doc:`2.0 (API Version 200) </old-release-notes/release-notes-200>`
* :doc:`1.0 (API Version 100) </old-release-notes/release-notes-100>`
* :doc:`Beta 3 (API Version 23) </old-release-notes/release-notes-023>`
* :doc:`Beta 2 (API Version 22) </old-release-notes/release-notes-022>`
* :doc:`Beta 1 (API Version 21) </old-release-notes/release-notes-021>`
* :doc:`Alpha 6 (API Version 16) </old-release-notes/release-notes-016>`
* :doc:`Alpha 5 (API Version 14) </old-release-notes/release-notes-014>`<|MERGE_RESOLUTION|>--- conflicted
+++ resolved
@@ -20,16 +20,10 @@
 * Use CRC32 checksum for SQLite pages. `(PR #1582) <https://github.com/apple/foundationdb/pull/1582>`_.
 * Added a 96-byte fast allocator, so storage queue nodes use less memory. `(PR #1336) <https://github.com/apple/foundationdb/pull/1336>`_.
 * Handle large packets better. `(PR #1684) <https://github.com/apple/foundationdb/pull/1684>`_.
-<<<<<<< HEAD
-* A new Transaction Log spilling implementation is now the default.  Write bandwidth and latency will no longer degrade during storage server or remote region failures.  `(PR #1731) <https://github.com/apple/foundationdb/pull/1731>`_.
-* Log routers will prefer to peek from satellites at ``log_version >= 4``.  `(PR #1795) <https://github.com/apple/foundationdb/pull/1795>`_.
-* Spilled data can be consumed from transaction logs more faster and with less overhead `(PR #1584) <https://github.com/apple/foundationdb/pull/1584>`_.
-* Improved the speed of recoveries on large clusters. `(PR #1729) <https://github.com/apple/foundationdb/pull/1729>`_.
-=======
 * A new Transaction Log spilling implementation is now the default.  Write bandwidth and latency will no longer degrade during storage server or remote region failures. `(PR #1731) <https://github.com/apple/foundationdb/pull/1731>`_.
 * Log routers will prefer to peek from satellites at ``log_version >= 4``. `(PR #1795) <https://github.com/apple/foundationdb/pull/1795>`_.
 * Spilled data can be consumed from transaction logs more quickly and with less overhead `(PR #1584) <https://github.com/apple/foundationdb/pull/1584>`_.
->>>>>>> 61f83791
+* Improved the speed of recoveries on large clusters. `(PR #1729) <https://github.com/apple/foundationdb/pull/1729>`_.
 
 Fixes
 -----
