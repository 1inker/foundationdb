--- conflicted
+++ resolved
@@ -132,13 +132,8 @@
 	template <int i, class Context>
 	static const index_t<i, alternatives>& get(const Member&, Context&);
 
-<<<<<<< HEAD
-	template <int i, class Alternative>
-	static void assign(Member&, const Alternative&);
-=======
 	template <int i, class Alternative, class Context>
 	static void assign(Member&, const Alternative&, Context&);
->>>>>>> 60c699d6
 
 	template <class Context>
 	static void done(Member&, Context&);
@@ -154,13 +149,8 @@
 	template <int i, class Context>
 	static const index_t<i, types>& get(const Member&, Context&);
 
-<<<<<<< HEAD
-	template <int i>
-	static void assign(Member&, const index_t<i, types>&);
-=======
 	template <int i, class Context>
 	static void assign(Member&, const index_t<i, types>&, Context&);
->>>>>>> 60c699d6
 
 	template <class Context>
 	static void done(Member&, Context&);
@@ -184,13 +174,8 @@
 		return boost::get<index_t<i, alternatives>>(variant);
 	}
 
-<<<<<<< HEAD
-	template <size_t i, class Alternative>
-	static void assign(Member& member, const Alternative& a) {
-=======
 	template <size_t i, class Alternative, class Context>
 	static void assign(Member& member, const Alternative& a, Context&) {
->>>>>>> 60c699d6
 		static_assert(std::is_same_v<index_t<i, alternatives>, Alternative>);
 		member = a;
 	}
