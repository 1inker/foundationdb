--- conflicted
+++ resolved
@@ -113,33 +113,6 @@
 static TransientThresholdMetricSample<Standalone<StringRef>> *traceEventThrottlerCache;
 static const char *TRACE_EVENT_THROTTLE_STARTING_TYPE = "TraceEventThrottle_";
 
-<<<<<<< HEAD
-=======
-void badField(const char *key, const char *type) {
-	fprintf(stderr, "Invalid trace event detail name: Type=%s, Field=%s\n", type, key);
-	//ASSERT_WE_THINK(false);
-}
-
-void validateFieldName(const char *key, const char *type, bool allowUnderscores=false) {
-	if(g_network && g_network->isSimulated()) {
-		if((key[0] < 'A' || key[0] > 'Z') && key[0] != '_') {
-			badField(key, type);
-			return;
-		}
-
-		const char* underscore = strchr(key, '_');
-		while(underscore) {
-			if(!allowUnderscores || ((underscore[1] < 'A' || underscore[1] > 'Z') && key[0] != '_' && key[0] != '\0')) {
-				badField(key, type);
-				return;
-			}
-				
-			underscore = strchr(&underscore[1], '_');
-		}
-	}
-}
-
->>>>>>> 82be5220
 struct TraceLog {
 
 private:
@@ -1049,23 +1022,18 @@
 	return str;
 }
 
-bool validateField(const char *key, bool allowOneUnderscore) {
-	if(key[0] < 'A' || key[0] > 'Z') {
+bool validateField(const char *key, bool allowUnderscores) {
+	if((key[0] < 'A' || key[0] > 'Z') && key[0] != '_') {
 		return false;
 	}
 
 	const char* underscore = strchr(key, '_');
-	if(!allowOneUnderscore && underscore) {
-		return false;
-	}
-	else if(underscore) {
-		if(underscore[1] < 'A' || underscore[1] > 'Z') {
+	while(underscore) {
+		if(!allowUnderscores || ((underscore[1] < 'A' || underscore[1] > 'Z') && key[0] != '_' && key[0] != '\0')) {
 			return false;
 		}
+
 		underscore = strchr(&underscore[1], '_');
-		if(underscore) {
-			return false;
-		}
 	}
 
 	return true;
