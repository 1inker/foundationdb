/*
 * Net2.actor.cpp
 *
 * This source file is part of the FoundationDB open source project
 *
 * Copyright 2013-2018 Apple Inc. and the FoundationDB project authors
 *
 * Licensed under the Apache License, Version 2.0 (the "License");
 * you may not use this file except in compliance with the License.
 * You may obtain a copy of the License at
 *
 *     http://www.apache.org/licenses/LICENSE-2.0
 *
 * Unless required by applicable law or agreed to in writing, software
 * distributed under the License is distributed on an "AS IS" BASIS,
 * WITHOUT WARRANTIES OR CONDITIONS OF ANY KIND, either express or implied.
 * See the License for the specific language governing permissions and
 * limitations under the License.
 */

#include "flow/Platform.h"
#include <algorithm>
#define BOOST_SYSTEM_NO_LIB
#define BOOST_DATE_TIME_NO_LIB
#define BOOST_REGEX_NO_LIB
#include "boost/asio.hpp"
#include "boost/bind.hpp"
#include "boost/date_time/posix_time/posix_time_types.hpp"
#include "flow/network.h"
#include "flow/IThreadPool.h"
#include "boost/range.hpp"

#include "flow/ActorCollection.h"
#include "flow/ThreadSafeQueue.h"
#include "flow/ThreadHelper.actor.h"
#include "flow/TDMetric.actor.h"
#include "flow/AsioReactor.h"
#include "flow/Profiler.h"
#include "flow/ProtocolVersion.h"
#include "flow/TLSPolicy.h"

#ifdef WIN32
#include <mmsystem.h>
#endif
#include "flow/actorcompiler.h"  // This must be the last #include.

// Defined to track the stack limit
extern "C" intptr_t g_stackYieldLimit;
intptr_t g_stackYieldLimit = 0;

using namespace boost::asio::ip;

#if defined(__linux__)
#include <execinfo.h>

std::atomic<int64_t> net2liveness(0);

volatile size_t net2backtraces_max = 10000;
volatile void** volatile net2backtraces = NULL;
volatile size_t net2backtraces_offset = 0;
volatile bool net2backtraces_overflow = false;
volatile int net2backtraces_count = 0;

volatile void **other_backtraces = NULL;
sigset_t sigprof_set;


void initProfiling() {
	net2backtraces = new volatile void*[net2backtraces_max];
	other_backtraces = new volatile void*[net2backtraces_max];

	// According to folk wisdom, calling this once before setting up the signal handler makes
	// it async signal safe in practice :-/
	backtrace(const_cast<void**>(other_backtraces), net2backtraces_max);

	sigemptyset(&sigprof_set);
	sigaddset(&sigprof_set, SIGPROF);
}
#endif

DESCR struct SlowTask {
	int64_t clocks; //clocks
	int64_t duration; // ns
	int64_t priority; // priority level
	int64_t numYields; // count
};

namespace N2 {  // No indent, it's the whole file

class Net2;
class Peer;
class Connection;

Net2 *g_net2 = 0;

class Task {
public:
	virtual void operator()() = 0;
};

struct OrderedTask {
	int64_t priority;
	TaskPriority taskID;
	Task *task;
	OrderedTask(int64_t priority, TaskPriority taskID, Task* task) : priority(priority), taskID(taskID), task(task) {}
	bool operator < (OrderedTask const& rhs) const { return priority < rhs.priority; }
};

thread_local INetwork* thread_network = 0;

class Net2 sealed : public INetwork, public INetworkConnections {

public:
	Net2(bool useThreadPool, bool useMetrics, Reference<TLSPolicy> tlsPolicy, const TLSParams& tlsParams);
	void initTLS();
	void run();
	void initMetrics();

	// INetworkConnections interface
	virtual Future<Reference<IConnection>> connect( NetworkAddress toAddr, std::string host );
	virtual Future<std::vector<NetworkAddress>> resolveTCPEndpoint( std::string host, std::string service);
	virtual Reference<IListener> listen( NetworkAddress localAddr );

	// INetwork interface
	virtual double now() { return currentTime; };
	virtual double timer() { return ::timer(); };
	virtual Future<Void> delay( double seconds, TaskPriority taskId );
	virtual Future<class Void> yield( TaskPriority taskID );
	virtual bool check_yield(TaskPriority taskId);
	virtual TaskPriority getCurrentTask() { return currentTaskID; }
	virtual void setCurrentTask(TaskPriority taskID ) { currentTaskID = taskID; priorityMetric = (int64_t)taskID; }
	virtual void onMainThread( Promise<Void>&& signal, TaskPriority taskID );
	bool isOnMainThread() const override {
		return thread_network == this;
	}
	virtual void stop() {
		if ( thread_network == this )
			stopImmediately();
		else
			// SOMEDAY: NULL for deferred error, no analysis of correctness (itp)
			onMainThreadVoid( [this] { this->stopImmediately(); }, NULL );
	}

	virtual bool isSimulated() const { return false; }
	virtual THREAD_HANDLE startThread( THREAD_FUNC_RETURN (*func) (void*), void *arg);

	virtual void getDiskBytes( std::string const& directory, int64_t& free, int64_t& total );
	virtual bool isAddressOnThisHost( NetworkAddress const& addr );
	void updateNow(){ currentTime = timer_monotonic(); }

	virtual flowGlobalType global(int id) { return (globals.size() > id) ? globals[id] : NULL; }
	virtual void setGlobal(size_t id, flowGlobalType v) { globals.resize(std::max(globals.size(),id+1)); globals[id] = v; }
	std::vector<flowGlobalType>		globals;

	bool useThreadPool;
//private:

	ASIOReactor reactor;
#ifndef TLS_DISABLED
	boost::asio::ssl::context sslContext;
#endif
	Reference<TLSPolicy> tlsPolicy;
	TLSParams tlsParams;
	bool tlsInitialized;

	std::string get_password() const {
		return tlsParams.tlsPassword;
	}

	INetworkConnections *network;  // initially this, but can be changed

	int64_t tsc_begin, tsc_end;
	double taskBegin;
	TaskPriority currentTaskID;
	uint64_t tasksIssued;
	TDMetricCollection tdmetrics;
	double currentTime;
	bool stopped;
	std::map<IPAddress, bool> addressOnHostCache;

	uint64_t numYields;

	TaskPriority lastMinTaskID;

	std::priority_queue<OrderedTask, std::vector<OrderedTask>> ready;
	ThreadSafeQueue<OrderedTask> threadReady;

	struct DelayedTask : OrderedTask {
		double at;
		DelayedTask(double at, int64_t priority, TaskPriority taskID, Task* task) : at(at), OrderedTask(priority, taskID, task) {}
		bool operator < (DelayedTask const& rhs) const { return at > rhs.at; } // Ordering is reversed for priority_queue
	};
	std::priority_queue<DelayedTask, std::vector<DelayedTask>> timers;

	void checkForSlowTask(int64_t tscBegin, int64_t tscEnd, double duration, TaskPriority priority);
	bool check_yield(TaskPriority taskId, bool isRunLoop);
	void processThreadReady();
	void trackMinPriority( TaskPriority minTaskID, double now );
	void stopImmediately() {
		stopped=true; decltype(ready) _1; ready.swap(_1); decltype(timers) _2; timers.swap(_2);
	}

	Future<Void> timeOffsetLogger;
	Future<Void> logTimeOffset();

	Int64MetricHandle bytesReceived;
	Int64MetricHandle countWriteProbes;
	Int64MetricHandle countReadProbes;
	Int64MetricHandle countReads;
	Int64MetricHandle countWouldBlock;
	Int64MetricHandle countWrites;
	Int64MetricHandle countRunLoop;
	Int64MetricHandle countCantSleep;
	Int64MetricHandle countWontSleep;
	Int64MetricHandle countTimers;
	Int64MetricHandle countTasks;
	Int64MetricHandle countYields;
	Int64MetricHandle countYieldBigStack;
	Int64MetricHandle countYieldCalls;
	Int64MetricHandle countYieldCallsTrue;
	Int64MetricHandle countASIOEvents;
	Int64MetricHandle countSlowTaskSignals;
	Int64MetricHandle priorityMetric;
	DoubleMetricHandle countLaunchTime;
	DoubleMetricHandle countReactTime;
	BoolMetricHandle awakeMetric;

	EventMetricHandle<SlowTask> slowTaskMetric;

	std::vector<std::string> blobCredentialFiles;
};

static boost::asio::ip::address tcpAddress(IPAddress const& n) {
	if (n.isV6()) {
		return boost::asio::ip::address_v6(n.toV6());
	} else {
		return boost::asio::ip::address_v4(n.toV4());
	}
}

static tcp::endpoint tcpEndpoint( NetworkAddress const& n ) {
	return tcp::endpoint(tcpAddress(n.ip), n.port);
}

class BindPromise {
	Promise<Void> p;
	const char* errContext;
	UID errID;
public:
	BindPromise( const char* errContext, UID errID ) : errContext(errContext), errID(errID) {}
	BindPromise( BindPromise const& r ) : p(r.p), errContext(r.errContext), errID(r.errID) {}
	BindPromise(BindPromise&& r) BOOST_NOEXCEPT : p(std::move(r.p)), errContext(r.errContext), errID(r.errID) {}

	Future<Void> getFuture() { return p.getFuture(); }

	void operator()( const boost::system::error_code& error, size_t bytesWritten=0 ) {
		try {
			if (error) {
				// Log the error...
				TraceEvent(SevWarn, errContext, errID).suppressFor(1.0).detail("ErrorCode", error.value()).detail("Message", error.message())
#ifndef TLS_DISABLED
				.detail("WhichMeans", TLSPolicy::ErrorString(error))
#endif
				;
				p.sendError( connection_failed() );
			} else
				p.send( Void() );
		} catch (Error& e) {
			p.sendError(e);
		} catch (...) {
			p.sendError(unknown_error());
		}
	}
};

class Connection : public IConnection, ReferenceCounted<Connection> {
public:
	virtual void addref() { ReferenceCounted<Connection>::addref(); }
	virtual void delref() { ReferenceCounted<Connection>::delref(); }

	virtual void close() {
		closeSocket();
	}

	explicit Connection( boost::asio::io_service& io_service )
		: id(nondeterministicRandom()->randomUniqueID()), socket(io_service)
	{
	}

	// This is not part of the IConnection interface, because it is wrapped by INetwork::connect()
	ACTOR static Future<Reference<IConnection>> connect( boost::asio::io_service* ios, NetworkAddress addr ) {
		state Reference<Connection> self( new Connection(*ios) );

		self->peer_address = addr;
		try {
			auto to = tcpEndpoint(addr);
			BindPromise p("N2_ConnectError", self->id);
			Future<Void> onConnected = p.getFuture();
			self->socket.async_connect( to, std::move(p) );

			wait( onConnected );
			self->init();
			return self;
		} catch (Error&) {
			// Either the connection failed, or was cancelled by the caller
			self->closeSocket();
			throw;
		}
	}

	// This is not part of the IConnection interface, because it is wrapped by IListener::accept()
	void accept(NetworkAddress peerAddr) {
		this->peer_address = peerAddr;
		init();
	}

	virtual Future<Void> acceptHandshake() { return Void(); }

	virtual Future<Void> connectHandshake() { return Void(); }

	// returns when write() can write at least one byte
	virtual Future<Void> onWritable() {
		++g_net2->countWriteProbes;
		BindPromise p("N2_WriteProbeError", id);
		auto f = p.getFuture();
		socket.async_write_some( boost::asio::null_buffers(), std::move(p) );
		return f;
	}

	// returns when read() can read at least one byte
	virtual Future<Void> onReadable() {
		++g_net2->countReadProbes;
		BindPromise p("N2_ReadProbeError", id);
		auto f = p.getFuture();
		socket.async_read_some( boost::asio::null_buffers(), std::move(p) );
		return f;
	}

	// Reads as many bytes as possible from the read buffer into [begin,end) and returns the number of bytes read (might be 0)
	virtual int read( uint8_t* begin, uint8_t* end ) {
		boost::system::error_code err;
		++g_net2->countReads;
		size_t toRead = end-begin;
		size_t size = socket.read_some( boost::asio::mutable_buffers_1(begin, toRead), err );
		g_net2->bytesReceived += size;
		//TraceEvent("ConnRead", this->id).detail("Bytes", size);
		if (err) {
			if (err == boost::asio::error::would_block) {
				++g_net2->countWouldBlock;
				return 0;
			}
			onReadError(err);
			throw connection_failed();
		}
		ASSERT( size );  // If the socket is closed, we expect an 'eof' error, not a zero return value

		return size;
	}

	// Writes as many bytes as possible from the given SendBuffer chain into the write buffer and returns the number of bytes written (might be 0)
	virtual int write( SendBuffer const* data, int limit ) {
		boost::system::error_code err;
		++g_net2->countWrites;

		size_t sent = socket.write_some( boost::iterator_range<SendBufferIterator>(SendBufferIterator(data, limit), SendBufferIterator()), err );

		if (err) {
			// Since there was an error, sent's value can't be used to infer that the buffer has data and the limit is positive so check explicitly.
			ASSERT(limit > 0);
			bool notEmpty = false;
			for(auto p = data; p; p = p->next)
				if(p->bytes_written - p->bytes_sent > 0) {
					notEmpty = true;
					break;
				}
			ASSERT(notEmpty);

			if (err == boost::asio::error::would_block) {
				++g_net2->countWouldBlock;
				return 0;
			}
			onWriteError(err);
			throw connection_failed();
		}

		ASSERT( sent );  // Make sure data was sent, and also this check will fail if the buffer chain was empty or the limit was not > 0.
		return sent;
	}

	virtual NetworkAddress getPeerAddress() { return peer_address; }

	virtual UID getDebugID() { return id; }

	tcp::socket& getSocket() { return socket; }
private:
	UID id;
	tcp::socket socket;
	NetworkAddress peer_address;

	struct SendBufferIterator {
		typedef boost::asio::const_buffer value_type;
		typedef std::forward_iterator_tag iterator_category;
		typedef size_t difference_type;
		typedef boost::asio::const_buffer* pointer;
		typedef boost::asio::const_buffer& reference;

		SendBuffer const* p;
		int limit;

		SendBufferIterator(SendBuffer const* p=0, int limit = std::numeric_limits<int>::max()) : p(p), limit(limit) {
			ASSERT(limit > 0);
		}

		bool operator == (SendBufferIterator const& r) const { return p == r.p; }
		bool operator != (SendBufferIterator const& r) const { return p != r.p; }
		void operator++() {
			limit -= p->bytes_written - p->bytes_sent;
			if(limit > 0)
				p = p->next;
			else
				p = NULL;
		}

		boost::asio::const_buffer operator*() const {
			return boost::asio::const_buffer( p->data + p->bytes_sent, std::min(limit, p->bytes_written - p->bytes_sent) );
		}
	};

	void init() {
		// Socket settings that have to be set after connect or accept succeeds
		socket.non_blocking(true);
		socket.set_option(boost::asio::ip::tcp::no_delay(true));
		platform::setCloseOnExec(socket.native_handle());
	}

	void closeSocket() {
		boost::system::error_code error;
		socket.close(error);
		if (error)
			TraceEvent(SevWarn, "N2_CloseError", id).suppressFor(1.0).detail("ErrorCode", error.value()).detail("Message", error.message());
	}

	void onReadError( const boost::system::error_code& error ) {
		TraceEvent(SevWarn, "N2_ReadError", id).suppressFor(1.0).detail("ErrorCode", error.value()).detail("Message", error.message());
		closeSocket();
	}
	void onWriteError( const boost::system::error_code& error ) {
		TraceEvent(SevWarn, "N2_WriteError", id).suppressFor(1.0).detail("ErrorCode", error.value()).detail("Message", error.message());
		closeSocket();
	}
};

class Listener : public IListener, ReferenceCounted<Listener> {
	NetworkAddress listenAddress;
	tcp::acceptor acceptor;

public:
	Listener( boost::asio::io_service& io_service, NetworkAddress listenAddress )
		: listenAddress(listenAddress), acceptor( io_service, tcpEndpoint( listenAddress ) )
	{
		platform::setCloseOnExec(acceptor.native_handle());
	}

	virtual void addref() { ReferenceCounted<Listener>::addref(); }
	virtual void delref() { ReferenceCounted<Listener>::delref(); }

	// Returns one incoming connection when it is available
	virtual Future<Reference<IConnection>> accept() {
		return doAccept( this );
	}

	virtual NetworkAddress getListenAddress() { return listenAddress; }

private:
	ACTOR static Future<Reference<IConnection>> doAccept( Listener* self ) {
		state Reference<Connection> conn( new Connection( self->acceptor.get_io_service() ) );
		state tcp::acceptor::endpoint_type peer_endpoint;
		try {
			BindPromise p("N2_AcceptError", UID());
			auto f = p.getFuture();
			self->acceptor.async_accept( conn->getSocket(), peer_endpoint, std::move(p) );
			wait( f );
			auto peer_address = peer_endpoint.address().is_v6() ? IPAddress(peer_endpoint.address().to_v6().to_bytes())
			                                                    : IPAddress(peer_endpoint.address().to_v4().to_ulong());
			conn->accept(NetworkAddress(peer_address, peer_endpoint.port()));

			return conn;
		} catch (...) {
			conn->close();
			throw;
		}
	}
};

#ifndef TLS_DISABLED
typedef boost::asio::ssl::stream<boost::asio::ip::tcp::socket&> ssl_socket;

class SSLConnection : public IConnection, ReferenceCounted<SSLConnection> {
public:
	virtual void addref() { ReferenceCounted<SSLConnection>::addref(); }
	virtual void delref() { ReferenceCounted<SSLConnection>::delref(); }

	virtual void close() {
		closeSocket();
	}

	explicit SSLConnection( boost::asio::io_service& io_service, boost::asio::ssl::context& context )
		: id(nondeterministicRandom()->randomUniqueID()), socket(io_service), ssl_sock(socket, context)
	{
	}

	// This is not part of the IConnection interface, because it is wrapped by INetwork::connect()
	ACTOR static Future<Reference<IConnection>> connect( boost::asio::io_service* ios, boost::asio::ssl::context* context, NetworkAddress addr ) {
		std::pair<IPAddress,uint16_t> peerIP = std::make_pair(addr.ip, addr.port);
		auto iter(g_network->networkInfo.serverTLSConnectionThrottler.find(peerIP));
		if(iter != g_network->networkInfo.serverTLSConnectionThrottler.end()) {
			if (now() < iter->second.second) {
				if(iter->second.first >= FLOW_KNOBS->TLS_CLIENT_CONNECTION_THROTTLE_ATTEMPTS) {
					TraceEvent("TLSOutgoingConnectionThrottlingWarning").suppressFor(1.0).detail("PeerIP", addr);
					wait(delay(FLOW_KNOBS->CONNECTION_MONITOR_TIMEOUT));
					throw connection_failed();
				}
			} else {
				g_network->networkInfo.serverTLSConnectionThrottler.erase(peerIP);
			}
		}
		
		state Reference<SSLConnection> self( new SSLConnection(*ios, *context) );
		self->peer_address = addr;
		
		try {
			auto to = tcpEndpoint(self->peer_address);
			BindPromise p("N2_ConnectError", self->id);
			Future<Void> onConnected = p.getFuture();
			self->socket.async_connect( to, std::move(p) );

			wait( onConnected );
			self->init();
			return self;
		} catch (Error& e) {
			// Either the connection failed, or was cancelled by the caller
			self->closeSocket();
			throw;
		}
	}

	// This is not part of the IConnection interface, because it is wrapped by IListener::accept()
	void accept(NetworkAddress peerAddr) {
		this->peer_address = peerAddr;
		init();
	}

	ACTOR static void doAcceptHandshake( Reference<SSLConnection> self, Promise<Void> connected) {
		try {
			state std::pair<IPAddress,uint16_t> peerIP = std::make_pair(self->getPeerAddress().ip, static_cast<uint16_t>(0));
			auto iter(g_network->networkInfo.serverTLSConnectionThrottler.find(peerIP));
			if(iter != g_network->networkInfo.serverTLSConnectionThrottler.end()) {
				if (now() < iter->second.second) {
					if(iter->second.first >= FLOW_KNOBS->TLS_SERVER_CONNECTION_THROTTLE_ATTEMPTS) {
						TraceEvent("TLSIncomingConnectionThrottlingWarning").suppressFor(1.0).detail("PeerIP", peerIP.first.toString());
						wait(delay(FLOW_KNOBS->CONNECTION_MONITOR_TIMEOUT));
						self->closeSocket();
						connected.sendError(connection_failed());
						return;
					}
				} else {
					g_network->networkInfo.serverTLSConnectionThrottler.erase(peerIP);
				}
			}

			int64_t permitNumber = wait(g_network->networkInfo.handshakeLock->take());
			state BoundedFlowLock::Releaser releaser(g_network->networkInfo.handshakeLock, permitNumber);

			BindPromise p("N2_AcceptHandshakeError", UID());
			auto onHandshook = p.getFuture();
			self->getSSLSocket().async_handshake( boost::asio::ssl::stream_base::server, std::move(p) );
			wait( onHandshook );
			wait(delay(0, TaskPriority::Handshake));
			connected.send(Void());
		} catch (...) {
			auto iter(g_network->networkInfo.serverTLSConnectionThrottler.find(peerIP));
			if(iter != g_network->networkInfo.serverTLSConnectionThrottler.end()) {
				iter->second.first++;
			} else {
				g_network->networkInfo.serverTLSConnectionThrottler[peerIP] = std::make_pair(0,now() + FLOW_KNOBS->TLS_SERVER_CONNECTION_THROTTLE_TIMEOUT);
			}
			self->closeSocket();
			connected.sendError(connection_failed());
		}
	}

	ACTOR static Future<Void> acceptHandshakeWrapper( Reference<SSLConnection> self ) {
		Promise<Void> connected;
		doAcceptHandshake(self, connected);
		try {
			wait(connected.getFuture());
			return Void();
		} catch (Error& e) {
			// Either the connection failed, or was cancelled by the caller
			self->closeSocket();
			throw;
		}
	}

	virtual Future<Void> acceptHandshake() { 
		return acceptHandshakeWrapper( Reference<SSLConnection>::addRef(this) );
	}

	ACTOR static void doConnectHandshake( Reference<SSLConnection> self, Promise<Void> connected) {
		try {
			int64_t permitNumber = wait(g_network->networkInfo.handshakeLock->take());
			state BoundedFlowLock::Releaser releaser(g_network->networkInfo.handshakeLock, permitNumber);

			BindPromise p("N2_ConnectHandshakeError", self->id);
			Future<Void> onHandshook = p.getFuture();
			self->ssl_sock.async_handshake( boost::asio::ssl::stream_base::client, std::move(p) );
			wait( onHandshook );
			wait(delay(0, TaskPriority::Handshake));
			connected.send(Void());
		} catch (...) {
			std::pair<IPAddress,uint16_t> peerIP = std::make_pair(self->peer_address.ip, self->peer_address.port);
			auto iter(g_network->networkInfo.serverTLSConnectionThrottler.find(peerIP));
			if(iter != g_network->networkInfo.serverTLSConnectionThrottler.end()) {
				iter->second.first++;
			} else {
				g_network->networkInfo.serverTLSConnectionThrottler[peerIP] = std::make_pair(0,now() + FLOW_KNOBS->TLS_CLIENT_CONNECTION_THROTTLE_TIMEOUT);
			}
			self->closeSocket();
			connected.sendError(connection_failed());
		}
	}

	ACTOR static Future<Void> connectHandshakeWrapper( Reference<SSLConnection> self ) {
		Promise<Void> connected;
		doConnectHandshake(self, connected);
		try {
			wait(connected.getFuture());
			return Void();
		} catch (Error& e) {
			// Either the connection failed, or was cancelled by the caller
			self->closeSocket();
			throw;
		}
	}

	virtual Future<Void> connectHandshake() { 
		return connectHandshakeWrapper( Reference<SSLConnection>::addRef(this) );
	}

	// returns when write() can write at least one byte
	virtual Future<Void> onWritable() {
		++g_net2->countWriteProbes;
		BindPromise p("N2_WriteProbeError", id);
		auto f = p.getFuture();
		socket.async_write_some( boost::asio::null_buffers(), std::move(p) );
		return f;
	}

	// returns when read() can read at least one byte
	virtual Future<Void> onReadable() {
		++g_net2->countReadProbes;
		BindPromise p("N2_ReadProbeError", id);
		auto f = p.getFuture();
		socket.async_read_some( boost::asio::null_buffers(), std::move(p) );
		return f;
	}

	// Reads as many bytes as possible from the read buffer into [begin,end) and returns the number of bytes read (might be 0)
	virtual int read( uint8_t* begin, uint8_t* end ) {
		boost::system::error_code err;
		++g_net2->countReads;
		size_t toRead = end-begin;
		size_t size = ssl_sock.read_some( boost::asio::mutable_buffers_1(begin, toRead), err );
		g_net2->bytesReceived += size;
		//TraceEvent("ConnRead", this->id).detail("Bytes", size);
		if (err) {
			if (err == boost::asio::error::would_block) {
				++g_net2->countWouldBlock;
				return 0;
			}
			onReadError(err);
			throw connection_failed();
		}
		ASSERT( size );  // If the socket is closed, we expect an 'eof' error, not a zero return value

		return size;
	}

	// Writes as many bytes as possible from the given SendBuffer chain into the write buffer and returns the number of bytes written (might be 0)
	virtual int write( SendBuffer const* data, int limit ) {
		boost::system::error_code err;
		++g_net2->countWrites;

		size_t sent = ssl_sock.write_some( boost::iterator_range<SendBufferIterator>(SendBufferIterator(data, limit), SendBufferIterator()), err );

		if (err) {
			// Since there was an error, sent's value can't be used to infer that the buffer has data and the limit is positive so check explicitly.
			ASSERT(limit > 0);
			bool notEmpty = false;
			for(auto p = data; p; p = p->next)
				if(p->bytes_written - p->bytes_sent > 0) {
					notEmpty = true;
					break;
				}
			ASSERT(notEmpty);

			if (err == boost::asio::error::would_block) {
				++g_net2->countWouldBlock;
				return 0;
			}
			onWriteError(err);
			throw connection_failed();
		}

		ASSERT( sent );  // Make sure data was sent, and also this check will fail if the buffer chain was empty or the limit was not > 0.
		return sent;
	}

	virtual NetworkAddress getPeerAddress() { return peer_address; }

	virtual UID getDebugID() { return id; }

	tcp::socket& getSocket() { return socket; }

	ssl_socket& getSSLSocket() { return ssl_sock; }
private:
	UID id;
	tcp::socket socket;
	ssl_socket ssl_sock;
	NetworkAddress peer_address;

	struct SendBufferIterator {
		typedef boost::asio::const_buffer value_type;
		typedef std::forward_iterator_tag iterator_category;
		typedef size_t difference_type;
		typedef boost::asio::const_buffer* pointer;
		typedef boost::asio::const_buffer& reference;

		SendBuffer const* p;
		int limit;

		SendBufferIterator(SendBuffer const* p=0, int limit = std::numeric_limits<int>::max()) : p(p), limit(limit) {
			ASSERT(limit > 0);
		}

		bool operator == (SendBufferIterator const& r) const { return p == r.p; }
		bool operator != (SendBufferIterator const& r) const { return p != r.p; }
		void operator++() {
			limit -= p->bytes_written - p->bytes_sent;
			if(limit > 0)
				p = p->next;
			else
				p = NULL;
		}

		boost::asio::const_buffer operator*() const {
			return boost::asio::const_buffer( p->data + p->bytes_sent, std::min(limit, p->bytes_written - p->bytes_sent) );
		}
	};

	void init() {
		// Socket settings that have to be set after connect or accept succeeds
		socket.non_blocking(true);
		socket.set_option(boost::asio::ip::tcp::no_delay(true));
		platform::setCloseOnExec(socket.native_handle());
	}

	void closeSocket() {
		boost::system::error_code cancelError;
		socket.cancel(cancelError);
		boost::system::error_code closeError;
		socket.close(closeError);
		boost::system::error_code shutdownError;
		ssl_sock.shutdown(shutdownError);
	}

	void onReadError( const boost::system::error_code& error ) {
		TraceEvent(SevWarn, "N2_ReadError", id).suppressFor(1.0).detail("Message", error.value());
		closeSocket();
	}
	void onWriteError( const boost::system::error_code& error ) {
		TraceEvent(SevWarn, "N2_WriteError", id).suppressFor(1.0).detail("Message", error.value());
		closeSocket();
	}
};

class SSLListener : public IListener, ReferenceCounted<SSLListener> {
	NetworkAddress listenAddress;
	tcp::acceptor acceptor;
	boost::asio::ssl::context* context;

public:
	SSLListener( boost::asio::io_service& io_service, boost::asio::ssl::context* context, NetworkAddress listenAddress )
		: listenAddress(listenAddress), acceptor( io_service, tcpEndpoint( listenAddress ) ), context(context)
	{
		platform::setCloseOnExec(acceptor.native_handle());
	}

	virtual void addref() { ReferenceCounted<SSLListener>::addref(); }
	virtual void delref() { ReferenceCounted<SSLListener>::delref(); }

	// Returns one incoming connection when it is available
	virtual Future<Reference<IConnection>> accept() {
		return doAccept( this );
	}

	virtual NetworkAddress getListenAddress() { return listenAddress; }

private:
	ACTOR static Future<Reference<IConnection>> doAccept( SSLListener* self ) {
		state Reference<SSLConnection> conn( new SSLConnection( self->acceptor.get_io_service(), *self->context) );
		state tcp::acceptor::endpoint_type peer_endpoint;
		try {
			BindPromise p("N2_AcceptError", UID());
			auto f = p.getFuture();
			self->acceptor.async_accept( conn->getSocket(), peer_endpoint, std::move(p) );
			wait( f );
			auto peer_address = peer_endpoint.address().is_v6() ? IPAddress(peer_endpoint.address().to_v6().to_bytes()) : IPAddress(peer_endpoint.address().to_v4().to_ulong());
			
			conn->accept(NetworkAddress(peer_address, peer_endpoint.port(), false, true));

			return conn;
		} catch (...) {
			conn->close();
			throw;
		}
	}
};
#endif

struct PromiseTask : public Task, public FastAllocated<PromiseTask> {
	Promise<Void> promise;
	PromiseTask() {}
	explicit PromiseTask( Promise<Void>&& promise ) BOOST_NOEXCEPT : promise(std::move(promise)) {}

	virtual void operator()() {
		promise.send(Void());
		delete this;
	}
};

// 5MB for loading files into memory

#ifndef TLS_DISABLED
bool insecurely_always_accept(bool _1, boost::asio::ssl::verify_context& _2) {
	return true;
}
#endif

Net2::Net2(bool useThreadPool, bool useMetrics, Reference<TLSPolicy> tlsPolicy, const TLSParams& tlsParams)
	: useThreadPool(useThreadPool),
	  network(this),
	  reactor(this),
	  stopped(false),
	  tasksIssued(0),
	  // Until run() is called, yield() will always yield
	  tsc_begin(0), tsc_end(0), taskBegin(0), currentTaskID(TaskPriority::DefaultYield),
	  lastMinTaskID(TaskPriority::Zero),
	  numYields(0),
	  tlsInitialized(false),
	  tlsPolicy(tlsPolicy),
	  tlsParams(tlsParams)
#ifndef TLS_DISABLED
	  ,sslContext(boost::asio::ssl::context(boost::asio::ssl::context::tlsv12))
#endif

{
	TraceEvent("Net2Starting");

<<<<<<< HEAD
=======
#ifndef TLS_DISABLED
	try {
		sslContext.set_options(boost::asio::ssl::context::default_workarounds);
		sslContext.set_verify_mode(boost::asio::ssl::context::verify_peer | boost::asio::ssl::verify_fail_if_no_peer_cert);
		if (policy) {
			sslContext.set_verify_callback([policy](bool preverified, boost::asio::ssl::verify_context& ctx) {
				return policy->verify_peer(preverified, ctx.native_handle());
			});
		} else {
			sslContext.set_verify_callback(boost::bind(&insecurely_always_accept, _1, _2));
		}

		sslContext.set_password_callback(std::bind(&Net2::get_password, this));

		if (tlsParams.tlsCertPath.size() ) {
			sslContext.use_certificate_chain_file(tlsParams.tlsCertPath);
		}
		if (tlsParams.tlsCertBytes.size() ) {
			sslContext.use_certificate(boost::asio::buffer(tlsParams.tlsCertBytes.data(), tlsParams.tlsCertBytes.size()), boost::asio::ssl::context::pem);
		}
		if (tlsParams.tlsCAPath.size()) {
			std::string cert = readFileBytes(tlsParams.tlsCAPath, FLOW_KNOBS->CERT_FILE_MAX_SIZE);
			sslContext.add_certificate_authority(boost::asio::buffer(cert.data(), cert.size()));
		}
		if (tlsParams.tlsCABytes.size()) {
			sslContext.add_certificate_authority(boost::asio::buffer(tlsParams.tlsCABytes.data(), tlsParams.tlsCABytes.size()));
		}
		if (tlsParams.tlsKeyPath.size()) {
			sslContext.use_private_key_file(tlsParams.tlsKeyPath, boost::asio::ssl::context::pem);
		}
		if (tlsParams.tlsKeyBytes.size()) {
			sslContext.use_private_key(boost::asio::buffer(tlsParams.tlsKeyBytes.data(), tlsParams.tlsKeyBytes.size()), boost::asio::ssl::context::pem);
		}
	}
	catch(boost::system::system_error e) {
		TraceEvent("Net2TLSInitError").detail("Message", e.what());
		throw tls_error();
	}
#endif

>>>>>>> dc39bdfb
	// Set the global members
	if(useMetrics) {
		setGlobal(INetwork::enTDMetrics, (flowGlobalType) &tdmetrics);
	}
	setGlobal(INetwork::enNetworkConnections, (flowGlobalType) network);
	setGlobal(INetwork::enASIOService, (flowGlobalType) &reactor.ios);
	setGlobal(INetwork::enBlobCredentialFiles, &blobCredentialFiles);

#ifdef __linux__
	setGlobal(INetwork::enEventFD, (flowGlobalType) N2::ASIOReactor::newEventFD(reactor));
#endif


	int priBins[] = { 1, 2050, 3050, 4050, 4950, 5050, 7050, 8050, 10050 };
	static_assert( sizeof(priBins) == sizeof(int)*NetworkMetrics::PRIORITY_BINS, "Fix priority bins");
	for(int i=0; i<NetworkMetrics::PRIORITY_BINS; i++)
		networkInfo.metrics.priorityBins[i] = static_cast<TaskPriority>(priBins[i]);
	updateNow();

}

void Net2::initTLS() {
	if(tlsInitialized) {
		return;
	}
#ifndef TLS_DISABLED
	const char *defaultCertFileName = "fdb.pem";

	if( tlsPolicy && !tlsPolicy->rules.size() ) {
		std::string verify_peers;
		if (platform::getEnvironmentVar("FDB_TLS_VERIFY_PEERS", verify_peers)) {
			tlsPolicy->set_verify_peers({ verify_peers });
		} else {
			tlsPolicy->set_verify_peers({ std::string("Check.Valid=1")});
		}
	}

	sslContext.set_options(boost::asio::ssl::context::default_workarounds);
	sslContext.set_verify_mode(boost::asio::ssl::context::verify_peer | boost::asio::ssl::verify_fail_if_no_peer_cert);
	if (tlsPolicy) {
		sslContext.set_verify_callback([this](bool preverified, boost::asio::ssl::verify_context& ctx) {
			return tlsPolicy->verify_peer(preverified, ctx.native_handle());
		});
	} else {
		sslContext.set_verify_callback(boost::bind(&insecurely_always_accept, _1, _2));
	}

	if ( !tlsParams.tlsPassword.size() ) {
		platform::getEnvironmentVar( "FDB_TLS_PASSWORD", tlsParams.tlsPassword );
	}
	sslContext.set_password_callback(std::bind(&Net2::get_password, this));

	if ( tlsParams.tlsCertBytes.size() ) {
		sslContext.use_certificate_chain(boost::asio::buffer(tlsParams.tlsCertBytes.data(), tlsParams.tlsCertBytes.size()));
	}
	else {
		if ( !tlsParams.tlsCertPath.size() ) {
			if ( !platform::getEnvironmentVar( "FDB_TLS_CERTIFICATE_FILE", tlsParams.tlsCertPath ) ) {
				if( fileExists(defaultCertFileName) ) {
					tlsParams.tlsCertPath = defaultCertFileName;
				} else if( fileExists( joinPath(platform::getDefaultConfigPath(), defaultCertFileName) ) ) {
					tlsParams.tlsCertPath = joinPath(platform::getDefaultConfigPath(), defaultCertFileName);
				}
			}
		}
		if ( tlsParams.tlsCertPath.size() ) {
			sslContext.use_certificate_chain_file(tlsParams.tlsCertPath);
		}
	}
	
	if ( tlsParams.tlsCABytes.size() ) {
		sslContext.add_certificate_authority(boost::asio::buffer(tlsParams.tlsCABytes.data(), tlsParams.tlsCABytes.size()));
	}
	else {
		if ( !tlsParams.tlsCAPath.size() ) {
			platform::getEnvironmentVar("FDB_TLS_CA_FILE", tlsParams.tlsCAPath);
		}
		if ( tlsParams.tlsCAPath.size() ) {
			try {
				std::string cert = readFileBytes(tlsParams.tlsCAPath, FLOW_KNOBS->CERT_FILE_MAX_SIZE);
				sslContext.add_certificate_authority(boost::asio::buffer(cert.data(), cert.size()));
			}
			catch (Error& e) {
				fprintf(stderr, "Error reading CA file %s: %s\n", tlsParams.tlsCAPath.c_str(), e.name());
				throw;
			}
		}
	}

	if (tlsParams.tlsKeyBytes.size()) {
		sslContext.use_private_key(boost::asio::buffer(tlsParams.tlsKeyBytes.data(), tlsParams.tlsKeyBytes.size()), boost::asio::ssl::context::pem);
	} else {
		if (!tlsParams.tlsKeyPath.size()) {
			if(!platform::getEnvironmentVar( "FDB_TLS_KEY_FILE", tlsParams.tlsKeyPath)) {
				if( fileExists(defaultCertFileName) ) {
					tlsParams.tlsKeyPath = defaultCertFileName;
				} else if( fileExists( joinPath(platform::getDefaultConfigPath(), defaultCertFileName) ) ) {
					tlsParams.tlsKeyPath = joinPath(platform::getDefaultConfigPath(), defaultCertFileName);
				}
			}
		}
		if (tlsParams.tlsKeyPath.size()) {
			sslContext.use_private_key_file(tlsParams.tlsKeyPath, boost::asio::ssl::context::pem);
		}
	}
#endif
	tlsInitialized = true;
}

ACTOR Future<Void> Net2::logTimeOffset() {
	loop {
		double processTime = timer_monotonic();
		double systemTime = timer();
		TraceEvent("ProcessTimeOffset").detailf("ProcessTime", "%lf", processTime).detailf("SystemTime", "%lf", systemTime).detailf("OffsetFromSystemTime", "%lf", processTime - systemTime);
		wait(::delay(FLOW_KNOBS->TIME_OFFSET_LOGGING_INTERVAL));
	}
}

void Net2::initMetrics() {
	bytesReceived.init(LiteralStringRef("Net2.BytesReceived"));
	countWriteProbes.init(LiteralStringRef("Net2.CountWriteProbes"));
	countReadProbes.init(LiteralStringRef("Net2.CountReadProbes"));
	countReads.init(LiteralStringRef("Net2.CountReads"));
	countWouldBlock.init(LiteralStringRef("Net2.CountWouldBlock"));
	countWrites.init(LiteralStringRef("Net2.CountWrites"));
	countRunLoop.init(LiteralStringRef("Net2.CountRunLoop"));
	countCantSleep.init(LiteralStringRef("Net2.CountCantSleep"));
	countWontSleep.init(LiteralStringRef("Net2.CountWontSleep"));
	countTimers.init(LiteralStringRef("Net2.CountTimers"));
	countTasks.init(LiteralStringRef("Net2.CountTasks"));
	countYields.init(LiteralStringRef("Net2.CountYields"));
	countYieldBigStack.init(LiteralStringRef("Net2.CountYieldBigStack"));
	countYieldCalls.init(LiteralStringRef("Net2.CountYieldCalls"));
	countASIOEvents.init(LiteralStringRef("Net2.CountASIOEvents"));
	countYieldCallsTrue.init(LiteralStringRef("Net2.CountYieldCallsTrue"));
	countSlowTaskSignals.init(LiteralStringRef("Net2.CountSlowTaskSignals"));
	priorityMetric.init(LiteralStringRef("Net2.Priority"));
	awakeMetric.init(LiteralStringRef("Net2.Awake"));
	slowTaskMetric.init(LiteralStringRef("Net2.SlowTask"));
	countLaunchTime.init(LiteralStringRef("Net2.CountLaunchTime"));
	countReactTime.init(LiteralStringRef("Net2.CountReactTime"));
}

void Net2::run() {
	TraceEvent::setNetworkThread();
	TraceEvent("Net2Running");

	thread_network = this;

#ifdef WIN32
	if (timeBeginPeriod(1) != TIMERR_NOERROR)
		TraceEvent(SevError, "TimeBeginPeriodError");
#endif

	timeOffsetLogger = logTimeOffset();
	const char *flow_profiler_enabled = getenv("FLOW_PROFILER_ENABLED");
	if (flow_profiler_enabled != nullptr && *flow_profiler_enabled != '\0') {
		// The empty string check is to allow running `FLOW_PROFILER_ENABLED= ./fdbserver` to force disabling flow profiling at startup.
		startProfiling(this);
	}

	// Get the address to the launch function
	typedef void (*runCycleFuncPtr)();
	runCycleFuncPtr runFunc = reinterpret_cast<runCycleFuncPtr>(reinterpret_cast<flowGlobalType>(g_network->global(INetwork::enRunCycleFunc)));

	double nnow = timer_monotonic();

	while(!stopped) {
		FDB_TRACE_PROBE(run_loop_begin);
		++countRunLoop;

		if (runFunc) {
			tsc_begin = __rdtsc();
			taskBegin = nnow;
			trackMinPriority(TaskPriority::RunCycleFunction, taskBegin);
			runFunc();
			double taskEnd = timer_monotonic();
			countLaunchTime += taskEnd - taskBegin;
			checkForSlowTask(tsc_begin, __rdtsc(), taskEnd - taskBegin, TaskPriority::RunCycleFunction);
		}

		double sleepTime = 0;
		bool b = ready.empty();
		if (b) {
			b = threadReady.canSleep();
			if (!b) ++countCantSleep;
		} else
			++countWontSleep;
		if (b) {
			sleepTime = 1e99;
			double sleepStart = timer_monotonic();
			if (!timers.empty()) {
				sleepTime = timers.top().at - sleepStart;  // + 500e-6?
			}
			if (sleepTime > 0) {
				trackMinPriority(TaskPriority::Zero, sleepStart);
				awakeMetric = false;
				priorityMetric = 0;
				reactor.sleep(sleepTime);
				awakeMetric = true;
			}
		}

		tsc_begin = __rdtsc();
		taskBegin = timer_monotonic();
		trackMinPriority(TaskPriority::ASIOReactor, taskBegin);
		reactor.react();
		
		updateNow();
		double now = this->currentTime;

		countReactTime += now - taskBegin;
		checkForSlowTask(tsc_begin, __rdtsc(), now - taskBegin, TaskPriority::ASIOReactor);

		if ((now-nnow) > FLOW_KNOBS->SLOW_LOOP_CUTOFF && nondeterministicRandom()->random01() < (now-nnow)*FLOW_KNOBS->SLOW_LOOP_SAMPLING_RATE)
			TraceEvent("SomewhatSlowRunLoopTop").detail("Elapsed", now - nnow);

		int numTimers = 0;
		while (!timers.empty() && timers.top().at < now) {
			++numTimers;
			++countTimers;
			ready.push( timers.top() );
			timers.pop();
		}
		countTimers += numTimers;
		FDB_TRACE_PROBE(run_loop_ready_timers, numTimers);

		processThreadReady();

		tsc_begin = __rdtsc();
		tsc_end = tsc_begin + FLOW_KNOBS->TSC_YIELD_TIME;
		taskBegin = timer_monotonic();
		numYields = 0;
		TaskPriority minTaskID = TaskPriority::Max;
		int queueSize = ready.size();

		FDB_TRACE_PROBE(run_loop_tasks_start, queueSize);
		while (!ready.empty()) {
			++countTasks;
			currentTaskID = ready.top().taskID;
			priorityMetric = static_cast<int64_t>(currentTaskID);
			minTaskID = std::min(minTaskID, currentTaskID);
			Task* task = ready.top().task;
			ready.pop();

			try {
				(*task)();
			} catch (Error& e) {
				TraceEvent(SevError, "TaskError").error(e);
			} catch (...) {
				TraceEvent(SevError, "TaskError").error(unknown_error());
			}

			if (check_yield(TaskPriority::Max, true)) {
				FDB_TRACE_PROBE(run_loop_yield);
				++countYields;
                break;
			}
		}
		queueSize = ready.size();
		FDB_TRACE_PROBE(run_loop_done, queueSize);

		trackMinPriority(minTaskID, now);

#if defined(__linux__)
		if(FLOW_KNOBS->SLOWTASK_PROFILING_INTERVAL > 0) {
			sigset_t orig_set;
			pthread_sigmask(SIG_BLOCK, &sigprof_set, &orig_set);

			size_t other_offset = net2backtraces_offset;
			bool was_overflow = net2backtraces_overflow;
			int signal_count = net2backtraces_count;

			countSlowTaskSignals += signal_count;

			if (other_offset) {
				volatile void** _traces = net2backtraces;
				net2backtraces = other_backtraces;
				other_backtraces = _traces;

				net2backtraces_offset = 0;
			}

			net2backtraces_overflow = false;
			net2backtraces_count = 0;

			pthread_sigmask(SIG_SETMASK, &orig_set, NULL);

			if (was_overflow) {
				TraceEvent("Net2SlowTaskOverflow")
					.detail("SignalsReceived", signal_count)
					.detail("BackTraceHarvested", other_offset != 0);
			}
			if (other_offset) {
				size_t iter_offset = 0;
				while (iter_offset < other_offset) {
					ProfilingSample *ps = (ProfilingSample *)(other_backtraces + iter_offset);
					TraceEvent(SevWarn, "Net2SlowTaskTrace").detailf("TraceTime", "%.6f", ps->timestamp).detail("Trace", platform::format_backtrace(ps->frames, ps->length));
					iter_offset += ps->length + 2;
				}
			}

			// to keep the thread liveness check happy
			net2liveness.fetch_add(1);
		}
#endif
		nnow = timer_monotonic();

		if ((nnow-now) > FLOW_KNOBS->SLOW_LOOP_CUTOFF && nondeterministicRandom()->random01() < (nnow-now)*FLOW_KNOBS->SLOW_LOOP_SAMPLING_RATE)
			TraceEvent("SomewhatSlowRunLoopBottom").detail("Elapsed", nnow - now); // This includes the time spent running tasks
	}

	#ifdef WIN32
	timeEndPeriod(1);
	#endif
}

void Net2::trackMinPriority( TaskPriority minTaskID, double now ) {
	if (minTaskID != lastMinTaskID) {
		for(int c=0; c<NetworkMetrics::PRIORITY_BINS; c++) {
			TaskPriority pri = networkInfo.metrics.priorityBins[c];
			if (pri > minTaskID && pri <= lastMinTaskID) {  // busy -> idle
				networkInfo.metrics.priorityBlocked[c] = false;
				networkInfo.metrics.priorityBlockedDuration[c] += now - networkInfo.metrics.windowedPriorityTimer[c];
				networkInfo.metrics.priorityMaxBlockedDuration[c] = std::max(networkInfo.metrics.priorityMaxBlockedDuration[c], now - networkInfo.metrics.priorityTimer[c]);
			}
			if (pri <= minTaskID && pri > lastMinTaskID) {  // idle -> busy
				networkInfo.metrics.priorityBlocked[c] = true;
				networkInfo.metrics.priorityTimer[c] = now;
				networkInfo.metrics.windowedPriorityTimer[c] = now;
			}
		}
	}

	lastMinTaskID = minTaskID;
}

void Net2::processThreadReady() {
	int numReady = 0;
	while (true) {
		Optional<OrderedTask> t = threadReady.pop();
		if (!t.present()) break;
		t.get().priority -= ++tasksIssued;
		ASSERT( t.get().task != 0 );
		ready.push( t.get() );
		++numReady;
	}
	FDB_TRACE_PROBE(run_loop_thread_ready, numReady);
}

void Net2::checkForSlowTask(int64_t tscBegin, int64_t tscEnd, double duration, TaskPriority priority) {
	int64_t elapsed = tscEnd-tscBegin;
	if (elapsed > FLOW_KNOBS->TSC_YIELD_TIME && tscBegin > 0) {
		int i = std::min<double>(NetworkMetrics::SLOW_EVENT_BINS-1, log( elapsed/1e6 ) / log(2.));
		++networkInfo.metrics.countSlowEvents[i];
		int64_t warnThreshold = g_network->isSimulated() ? 10e9 : 500e6;

		//printf("SlowTask: %d, %d yields\n", (int)(elapsed/1e6), numYields);

		slowTaskMetric->clocks = elapsed;
		slowTaskMetric->duration = (int64_t)(duration*1e9);
		slowTaskMetric->priority = static_cast<int64_t>(priority);
		slowTaskMetric->numYields = numYields;
		slowTaskMetric->log();

		double sampleRate = std::min(1.0, (elapsed > warnThreshold) ? 1.0 : elapsed / 10e9);
		if(FLOW_KNOBS->SLOWTASK_PROFILING_INTERVAL > 0 && duration > FLOW_KNOBS->SLOWTASK_PROFILING_INTERVAL) {
			sampleRate = 1; // Always include slow task events that could show up in our slow task profiling.
		}

		if ( !DEBUG_DETERMINISM && (nondeterministicRandom()->random01() < sampleRate ))
			TraceEvent(elapsed > warnThreshold ? SevWarnAlways : SevInfo, "SlowTask").detail("TaskID", priority).detail("MClocks", elapsed/1e6).detail("Duration", duration).detail("SampleRate", sampleRate).detail("NumYields", numYields);
	}
}

bool Net2::check_yield( TaskPriority taskID, bool isRunLoop ) {
	if(!isRunLoop && numYields > 0) {
		++numYields;
		return true;
	}

	if ((g_stackYieldLimit) && ( (intptr_t)&taskID < g_stackYieldLimit )) {
		++countYieldBigStack;
		return true;
	}

	processThreadReady();

	if (taskID == TaskPriority::DefaultYield) taskID = currentTaskID;
	if (!ready.empty() && ready.top().priority > int64_t(taskID)<<32)  {
		return true;
	}

	// SOMEDAY: Yield if there are lots of higher priority tasks queued?
	int64_t tsc_now = __rdtsc();
	double newTaskBegin = timer_monotonic();
	if (tsc_now < tsc_begin) {
		return true;
	}

	if(isRunLoop) {
		checkForSlowTask(tsc_begin, tsc_now, newTaskBegin-taskBegin, currentTaskID);
	}

	if (tsc_now > tsc_end) {
		++numYields;
		return true;
	}

	taskBegin = newTaskBegin;
	tsc_begin = tsc_now;
	return false;
}

bool Net2::check_yield( TaskPriority taskID ) {
	return check_yield(taskID, false);
}

Future<class Void> Net2::yield( TaskPriority taskID ) {
	++countYieldCalls;
	if (taskID == TaskPriority::DefaultYield) taskID = currentTaskID;
	if (check_yield(taskID, false)) {
		++countYieldCallsTrue;
		return delay(0, taskID);
	}
	g_network->setCurrentTask(taskID);
	return Void();
}

Future<Void> Net2::delay( double seconds, TaskPriority taskId ) {
	if (seconds <= 0.) {
		PromiseTask* t = new PromiseTask;
		this->ready.push( OrderedTask( (int64_t(taskId)<<32)-(++tasksIssued), taskId, t) );
		return t->promise.getFuture();
	}
	if (seconds >= 4e12)  // Intervals that overflow an int64_t in microseconds (more than 100,000 years) are treated as infinite
		return Never();

	double at = now() + seconds;
	PromiseTask* t = new PromiseTask;
	this->timers.push( DelayedTask( at, (int64_t(taskId)<<32)-(++tasksIssued), taskId, t ) );
	return t->promise.getFuture();
}

void Net2::onMainThread(Promise<Void>&& signal, TaskPriority taskID) {
	if (stopped) return;
	PromiseTask* p = new PromiseTask( std::move(signal) );
	int64_t priority = int64_t(taskID)<<32;

	if ( thread_network == this )
	{
		processThreadReady();
		this->ready.push( OrderedTask( priority-(++tasksIssued), taskID, p ) );
	} else {
		if (threadReady.push( OrderedTask( priority, taskID, p ) ))
			reactor.wake();
	}
}

THREAD_HANDLE Net2::startThread( THREAD_FUNC_RETURN (*func) (void*), void *arg ) {
	return ::startThread(func, arg);
}

Future< Reference<IConnection> > Net2::connect( NetworkAddress toAddr, std::string host ) {
#ifndef TLS_DISABLED
	initTLS();
	if ( toAddr.isTLS() ) {
		return SSLConnection::connect(&this->reactor.ios, &this->sslContext, toAddr);
	}
#endif

	return Connection::connect(&this->reactor.ios, toAddr);
}

ACTOR static Future<std::vector<NetworkAddress>> resolveTCPEndpoint_impl( Net2 *self, std::string host, std::string service) {
	state tcp::resolver tcpResolver(self->reactor.ios);
	Promise<std::vector<NetworkAddress>> promise;
	state Future<std::vector<NetworkAddress>> result = promise.getFuture();

	tcpResolver.async_resolve(tcp::resolver::query(host, service), [=](const boost::system::error_code &ec, tcp::resolver::iterator iter) {
		if(ec) {
			promise.sendError(lookup_failed());
			return;
		}

		std::vector<NetworkAddress> addrs;

		tcp::resolver::iterator end;
		while(iter != end) {
			auto endpoint = iter->endpoint();
			auto addr = endpoint.address();
			if (addr.is_v6()) {
				addrs.push_back(NetworkAddress(IPAddress(addr.to_v6().to_bytes()), endpoint.port()));
			} else {
				addrs.push_back(NetworkAddress(addr.to_v4().to_ulong(), endpoint.port()));
			}
			++iter;
		}

		if(addrs.empty()) {
			promise.sendError(lookup_failed());
		}
		else {
			promise.send(addrs);
		}
	});

	wait(ready(result));
	tcpResolver.cancel();

	return result.get();
}

Future<std::vector<NetworkAddress>> Net2::resolveTCPEndpoint( std::string host, std::string service) {
	return resolveTCPEndpoint_impl(this, host, service);
}

bool Net2::isAddressOnThisHost( NetworkAddress const& addr ) {
	auto it = addressOnHostCache.find( addr.ip );
	if (it != addressOnHostCache.end())
		return it->second;

	if (addressOnHostCache.size() > 50000) addressOnHostCache.clear();  // Bound cache memory; should not really happen

	try {
		boost::asio::io_service ioService;
		boost::asio::ip::udp::socket socket(ioService);
		boost::asio::ip::udp::endpoint endpoint(tcpAddress(addr.ip), 1);
		socket.connect(endpoint);
		bool local = addr.ip.isV6() ? socket.local_endpoint().address().to_v6().to_bytes() == addr.ip.toV6()
		                            : socket.local_endpoint().address().to_v4().to_ulong() == addr.ip.toV4();
		socket.close();
		if (local) TraceEvent(SevInfo, "AddressIsOnHost").detail("Address", addr);
		return addressOnHostCache[ addr.ip ] = local;
	}
	catch(boost::system::system_error e)
	{
		TraceEvent(SevWarnAlways, "IsAddressOnHostError").detail("Address", addr).detail("ErrDesc", e.what()).detail("ErrCode", e.code().value());
		return addressOnHostCache[ addr.ip ] = false;
	}
}

Reference<IListener> Net2::listen( NetworkAddress localAddr ) {
	try {
#ifndef TLS_DISABLED
		initTLS();
		if ( localAddr.isTLS() ) {
			return Reference<IListener>(new SSLListener( reactor.ios, &this->sslContext, localAddr ));
		}
#endif
		return Reference<IListener>( new Listener( reactor.ios, localAddr ) );
	} catch (boost::system::system_error const& e) {
		Error x;
		if(e.code().value() == EADDRINUSE)
			x = address_in_use();
		else if(e.code().value() == EADDRNOTAVAIL)
			x = invalid_local_address();
		else
			x = bind_failed();
		TraceEvent("Net2ListenError").error(x).detail("Message", e.what());
		throw x;
	} catch (std::exception const& e) {
		Error x = unknown_error();
		TraceEvent("Net2ListenError").error(x).detail("Message", e.what());
		throw x;
	} catch (...) {
		Error x = unknown_error();
		TraceEvent("Net2ListenError").error(x);
		throw x;
	}
}

void Net2::getDiskBytes( std::string const& directory, int64_t& free, int64_t& total ) {
	return ::getDiskBytes(directory, free, total);
}

#ifdef __linux__
#include <sys/prctl.h>
#include <pthread.h>
#include <sched.h>
#endif

ASIOReactor::ASIOReactor(Net2* net)
	: network(net), firstTimer(ios), do_not_stop(ios)
{
#ifdef __linux__
	// Reactor flags are used only for experimentation, and are platform-specific
	if (FLOW_KNOBS->REACTOR_FLAGS & 1) {
		prctl(PR_SET_TIMERSLACK, 1, 0, 0, 0);
		printf("Set timerslack to 1ns\n");
	}

	if (FLOW_KNOBS->REACTOR_FLAGS & 2) {
		int ret;
		pthread_t this_thread = pthread_self();
		struct sched_param params;
		params.sched_priority = sched_get_priority_max(SCHED_FIFO);
		ret = pthread_setschedparam(this_thread, SCHED_FIFO, &params);
		if (ret != 0) printf("Error setting priority (%d %d)\n", ret, errno);
		else
			printf("Set scheduler mode to SCHED_FIFO\n");
	}
#endif
}

void ASIOReactor::sleep(double sleepTime) {
	if (sleepTime > FLOW_KNOBS->BUSY_WAIT_THRESHOLD) {
		if (FLOW_KNOBS->REACTOR_FLAGS & 4) {
#ifdef __linux
			timespec tv;
			tv.tv_sec = 0;
			tv.tv_nsec = 20000;
			nanosleep(&tv, NULL);
#endif
		}
		else
		{
			sleepTime -= FLOW_KNOBS->BUSY_WAIT_THRESHOLD;
			if (sleepTime < 4e12) {
				this->firstTimer.expires_from_now(boost::posix_time::microseconds(int64_t(sleepTime*1e6)));
				this->firstTimer.async_wait(&nullWaitHandler);
			}
			setProfilingEnabled(0); // The following line generates false positives for slow task profiling
			ios.run_one();
			setProfilingEnabled(1);
			this->firstTimer.cancel();
		}
		++network->countASIOEvents;
	} else if (sleepTime > 0) {
		if (!(FLOW_KNOBS->REACTOR_FLAGS & 8))
			threadYield();
	}
}

void ASIOReactor::react() {
	while (ios.poll_one()) ++network->countASIOEvents;  // Make this a task?
}

void ASIOReactor::wake() {
	ios.post( nullCompletionHandler );
}

} // namespace net2

INetwork* newNet2(bool useThreadPool, bool useMetrics, Reference<TLSPolicy> policy, const TLSParams& tlsParams) {
	try {
		N2::g_net2 = new N2::Net2(useThreadPool, useMetrics, policy, tlsParams);
	}
	catch(boost::system::system_error e) {
		TraceEvent("Net2InitError").detail("Message", e.what());
		throw unknown_error();
	}
	catch(std::exception const& e) {
		TraceEvent("Net2InitError").detail("Message", e.what());
		throw unknown_error();
	}

	return N2::g_net2;
}

struct TestGVR {
	Standalone<StringRef> key;
	int64_t version;
	Optional<std::pair<UID,UID>> debugID;
	Promise< Optional<Standalone<StringRef>> > reply;

	TestGVR(){}

	template <class Ar>
	void serialize( Ar& ar ) {
		serializer(ar, key, version, debugID, reply);
	}
};

template <class F>
void startThreadF( F && func ) {
	struct Thing {
		F f;
		Thing( F && f ) : f(std::move(f)) {}
		THREAD_FUNC start(void* p) { Thing* self = (Thing*)p; self->f(); delete self; THREAD_RETURN; }
	};
	Thing* t = new Thing(std::move(func));
	startThread(Thing::start, t);
}

void net2_test() {
	/*printf("ThreadSafeQueue test\n");
	printf("  Interface: ");
	ThreadSafeQueue<int> tq;
	ASSERT( tq.canSleep() == true );

	ASSERT( tq.push( 1 ) == true ) ;
	ASSERT( tq.push( 2 ) == false );
	ASSERT( tq.push( 3 ) == false );

	ASSERT( tq.pop().get() == 1 );
	ASSERT( tq.pop().get() == 2 );
	ASSERT( tq.push( 4 ) == false );
	ASSERT( tq.pop().get() == 3 );
	ASSERT( tq.pop().get() == 4 );
	ASSERT( !tq.pop().present() );
	printf("OK\n");

	printf("Threaded: ");
	Event finished, finished2;
	int thread1Iterations = 1000000, thread2Iterations = 100000;

	if (thread1Iterations)
		startThreadF([&](){
			printf("Thread1\n");
			for(int i=0; i<thread1Iterations; i++)
				tq.push(i);
			printf("T1Done\n");
			finished.set();
		});
	if (thread2Iterations)
		startThreadF([&](){
			printf("Thread2\n");
			for(int i=0; i<thread2Iterations; i++)
				tq.push(i + (1<<20));
			printf("T2Done\n");
			finished2.set();
		});
	int c = 0, mx[2]={0, 1<<20}, p = 0;
	while (c < thread1Iterations + thread2Iterations)
	{
		Optional<int> i = tq.pop();
		if (i.present()) {
			int v = i.get();
			++c;
			if (mx[v>>20] != v)
				printf("Wrong value dequeued!\n");
			ASSERT( mx[v>>20] == v );
			mx[v>>20] = v + 1;
		} else {
			++p;
			_mm_pause();
		}
		if ((c&3)==0) tq.canSleep();
	}
	printf("%d %d %x %x %s\n", c, p, mx[0], mx[1], mx[0]==thread1Iterations && mx[1]==(1<<20)+thread2Iterations ? "OK" : "FAIL");

	finished.block();
	finished2.block();


	g_network = newNet2();  // for promise serialization below

	Endpoint destination;

	printf("  Used: %lld\n", FastAllocator<4096>::getTotalMemory());

	char junk[100];

	double before = timer();

	vector<TestGVR> reqs;
	reqs.reserve( 10000 );

	int totalBytes = 0;
	for(int j=0; j<1000; j++) {
		UnsentPacketQueue unsent;
		ReliablePacketList reliable;

		reqs.resize(10000);
		for(int i=0; i<10000; i++) {
			TestGVR &req = reqs[i];
			req.key = LiteralStringRef("Foobar");

			SerializeSource<TestGVR> what(req);

			SendBuffer* pb = unsent.getWriteBuffer();
			ReliablePacket* rp = new ReliablePacket;  // 0

			PacketWriter wr(pb,rp,AssumeVersion(currentProtocolVersion));
			//BinaryWriter wr;
			SplitBuffer packetLen;
			uint32_t len = 0;
			wr.writeAhead(sizeof(len), &packetLen);
			wr << destination.token;
			//req.reply.getEndpoint();
			what.serializePacketWriter(wr);
			//wr.serializeBytes(junk, 43);

			unsent.setWriteBuffer(wr.finish());
			len = wr.size() - sizeof(len);
			packetLen.write(&len, sizeof(len));

			//totalBytes += wr.getLength();
			totalBytes += wr.size();

			if (rp) reliable.insert(rp);
		}
		reqs.clear();
		unsent.discardAll();
		reliable.discardAll();
	}

	printf("SimSend x 1Kx10K: %0.2f sec\n", timer()-before);
	printf("  Bytes: %d\n", totalBytes);
	printf("  Used: %lld\n", FastAllocator<4096>::getTotalMemory());
	*/
};<|MERGE_RESOLUTION|>--- conflicted
+++ resolved
@@ -867,49 +867,6 @@
 {
 	TraceEvent("Net2Starting");
 
-<<<<<<< HEAD
-=======
-#ifndef TLS_DISABLED
-	try {
-		sslContext.set_options(boost::asio::ssl::context::default_workarounds);
-		sslContext.set_verify_mode(boost::asio::ssl::context::verify_peer | boost::asio::ssl::verify_fail_if_no_peer_cert);
-		if (policy) {
-			sslContext.set_verify_callback([policy](bool preverified, boost::asio::ssl::verify_context& ctx) {
-				return policy->verify_peer(preverified, ctx.native_handle());
-			});
-		} else {
-			sslContext.set_verify_callback(boost::bind(&insecurely_always_accept, _1, _2));
-		}
-
-		sslContext.set_password_callback(std::bind(&Net2::get_password, this));
-
-		if (tlsParams.tlsCertPath.size() ) {
-			sslContext.use_certificate_chain_file(tlsParams.tlsCertPath);
-		}
-		if (tlsParams.tlsCertBytes.size() ) {
-			sslContext.use_certificate(boost::asio::buffer(tlsParams.tlsCertBytes.data(), tlsParams.tlsCertBytes.size()), boost::asio::ssl::context::pem);
-		}
-		if (tlsParams.tlsCAPath.size()) {
-			std::string cert = readFileBytes(tlsParams.tlsCAPath, FLOW_KNOBS->CERT_FILE_MAX_SIZE);
-			sslContext.add_certificate_authority(boost::asio::buffer(cert.data(), cert.size()));
-		}
-		if (tlsParams.tlsCABytes.size()) {
-			sslContext.add_certificate_authority(boost::asio::buffer(tlsParams.tlsCABytes.data(), tlsParams.tlsCABytes.size()));
-		}
-		if (tlsParams.tlsKeyPath.size()) {
-			sslContext.use_private_key_file(tlsParams.tlsKeyPath, boost::asio::ssl::context::pem);
-		}
-		if (tlsParams.tlsKeyBytes.size()) {
-			sslContext.use_private_key(boost::asio::buffer(tlsParams.tlsKeyBytes.data(), tlsParams.tlsKeyBytes.size()), boost::asio::ssl::context::pem);
-		}
-	}
-	catch(boost::system::system_error e) {
-		TraceEvent("Net2TLSInitError").detail("Message", e.what());
-		throw tls_error();
-	}
-#endif
-
->>>>>>> dc39bdfb
 	// Set the global members
 	if(useMetrics) {
 		setGlobal(INetwork::enTDMetrics, (flowGlobalType) &tdmetrics);
@@ -936,84 +893,91 @@
 		return;
 	}
 #ifndef TLS_DISABLED
-	const char *defaultCertFileName = "fdb.pem";
-
-	if( tlsPolicy && !tlsPolicy->rules.size() ) {
-		std::string verify_peers;
-		if (platform::getEnvironmentVar("FDB_TLS_VERIFY_PEERS", verify_peers)) {
-			tlsPolicy->set_verify_peers({ verify_peers });
+	try {
+		const char *defaultCertFileName = "fdb.pem";
+
+		if( tlsPolicy && !tlsPolicy->rules.size() ) {
+			std::string verify_peers;
+			if (platform::getEnvironmentVar("FDB_TLS_VERIFY_PEERS", verify_peers)) {
+				tlsPolicy->set_verify_peers({ verify_peers });
+			} else {
+				tlsPolicy->set_verify_peers({ std::string("Check.Valid=1")});
+			}
+		}
+
+		sslContext.set_options(boost::asio::ssl::context::default_workarounds);
+		sslContext.set_verify_mode(boost::asio::ssl::context::verify_peer | boost::asio::ssl::verify_fail_if_no_peer_cert);
+		if (tlsPolicy) {
+			sslContext.set_verify_callback([this](bool preverified, boost::asio::ssl::verify_context& ctx) {
+				return tlsPolicy->verify_peer(preverified, ctx.native_handle());
+			});
 		} else {
-			tlsPolicy->set_verify_peers({ std::string("Check.Valid=1")});
-		}
-	}
-
-	sslContext.set_options(boost::asio::ssl::context::default_workarounds);
-	sslContext.set_verify_mode(boost::asio::ssl::context::verify_peer | boost::asio::ssl::verify_fail_if_no_peer_cert);
-	if (tlsPolicy) {
-		sslContext.set_verify_callback([this](bool preverified, boost::asio::ssl::verify_context& ctx) {
-			return tlsPolicy->verify_peer(preverified, ctx.native_handle());
-		});
-	} else {
-		sslContext.set_verify_callback(boost::bind(&insecurely_always_accept, _1, _2));
-	}
-
-	if ( !tlsParams.tlsPassword.size() ) {
-		platform::getEnvironmentVar( "FDB_TLS_PASSWORD", tlsParams.tlsPassword );
-	}
-	sslContext.set_password_callback(std::bind(&Net2::get_password, this));
-
-	if ( tlsParams.tlsCertBytes.size() ) {
-		sslContext.use_certificate_chain(boost::asio::buffer(tlsParams.tlsCertBytes.data(), tlsParams.tlsCertBytes.size()));
-	}
-	else {
-		if ( !tlsParams.tlsCertPath.size() ) {
-			if ( !platform::getEnvironmentVar( "FDB_TLS_CERTIFICATE_FILE", tlsParams.tlsCertPath ) ) {
-				if( fileExists(defaultCertFileName) ) {
-					tlsParams.tlsCertPath = defaultCertFileName;
-				} else if( fileExists( joinPath(platform::getDefaultConfigPath(), defaultCertFileName) ) ) {
-					tlsParams.tlsCertPath = joinPath(platform::getDefaultConfigPath(), defaultCertFileName);
+			sslContext.set_verify_callback(boost::bind(&insecurely_always_accept, _1, _2));
+		}
+
+		if ( !tlsParams.tlsPassword.size() ) {
+			platform::getEnvironmentVar( "FDB_TLS_PASSWORD", tlsParams.tlsPassword );
+		}
+		sslContext.set_password_callback(std::bind(&Net2::get_password, this));
+
+		if ( tlsParams.tlsCertBytes.size() ) {
+			sslContext.use_certificate_chain(boost::asio::buffer(tlsParams.tlsCertBytes.data(), tlsParams.tlsCertBytes.size()));
+		}
+		else {
+			if ( !tlsParams.tlsCertPath.size() ) {
+				if ( !platform::getEnvironmentVar( "FDB_TLS_CERTIFICATE_FILE", tlsParams.tlsCertPath ) ) {
+					if( fileExists(defaultCertFileName) ) {
+						tlsParams.tlsCertPath = defaultCertFileName;
+					} else if( fileExists( joinPath(platform::getDefaultConfigPath(), defaultCertFileName) ) ) {
+						tlsParams.tlsCertPath = joinPath(platform::getDefaultConfigPath(), defaultCertFileName);
+					}
 				}
 			}
-		}
-		if ( tlsParams.tlsCertPath.size() ) {
-			sslContext.use_certificate_chain_file(tlsParams.tlsCertPath);
-		}
-	}
-	
-	if ( tlsParams.tlsCABytes.size() ) {
-		sslContext.add_certificate_authority(boost::asio::buffer(tlsParams.tlsCABytes.data(), tlsParams.tlsCABytes.size()));
-	}
-	else {
-		if ( !tlsParams.tlsCAPath.size() ) {
-			platform::getEnvironmentVar("FDB_TLS_CA_FILE", tlsParams.tlsCAPath);
-		}
-		if ( tlsParams.tlsCAPath.size() ) {
-			try {
-				std::string cert = readFileBytes(tlsParams.tlsCAPath, FLOW_KNOBS->CERT_FILE_MAX_SIZE);
-				sslContext.add_certificate_authority(boost::asio::buffer(cert.data(), cert.size()));
-			}
-			catch (Error& e) {
-				fprintf(stderr, "Error reading CA file %s: %s\n", tlsParams.tlsCAPath.c_str(), e.name());
-				throw;
-			}
-		}
-	}
-
-	if (tlsParams.tlsKeyBytes.size()) {
-		sslContext.use_private_key(boost::asio::buffer(tlsParams.tlsKeyBytes.data(), tlsParams.tlsKeyBytes.size()), boost::asio::ssl::context::pem);
-	} else {
-		if (!tlsParams.tlsKeyPath.size()) {
-			if(!platform::getEnvironmentVar( "FDB_TLS_KEY_FILE", tlsParams.tlsKeyPath)) {
-				if( fileExists(defaultCertFileName) ) {
-					tlsParams.tlsKeyPath = defaultCertFileName;
-				} else if( fileExists( joinPath(platform::getDefaultConfigPath(), defaultCertFileName) ) ) {
-					tlsParams.tlsKeyPath = joinPath(platform::getDefaultConfigPath(), defaultCertFileName);
+			if ( tlsParams.tlsCertPath.size() ) {
+				sslContext.use_certificate_chain_file(tlsParams.tlsCertPath);
+			}
+		}
+
+		if ( tlsParams.tlsCABytes.size() ) {
+			sslContext.add_certificate_authority(boost::asio::buffer(tlsParams.tlsCABytes.data(), tlsParams.tlsCABytes.size()));
+		}
+		else {
+			if ( !tlsParams.tlsCAPath.size() ) {
+				platform::getEnvironmentVar("FDB_TLS_CA_FILE", tlsParams.tlsCAPath);
+			}
+			if ( tlsParams.tlsCAPath.size() ) {
+				try {
+					std::string cert = readFileBytes(tlsParams.tlsCAPath, FLOW_KNOBS->CERT_FILE_MAX_SIZE);
+					sslContext.add_certificate_authority(boost::asio::buffer(cert.data(), cert.size()));
 				}
-			}
-		}
-		if (tlsParams.tlsKeyPath.size()) {
-			sslContext.use_private_key_file(tlsParams.tlsKeyPath, boost::asio::ssl::context::pem);
-		}
+				catch (Error& e) {
+					fprintf(stderr, "Error reading CA file %s: %s\n", tlsParams.tlsCAPath.c_str(), e.what());
+					TraceEvent("Net2TLSReadCAError").error(e);
+					throw;
+				}
+			}
+		}
+
+		if (tlsParams.tlsKeyBytes.size()) {
+			sslContext.use_private_key(boost::asio::buffer(tlsParams.tlsKeyBytes.data(), tlsParams.tlsKeyBytes.size()), boost::asio::ssl::context::pem);
+		} else {
+			if (!tlsParams.tlsKeyPath.size()) {
+				if(!platform::getEnvironmentVar( "FDB_TLS_KEY_FILE", tlsParams.tlsKeyPath)) {
+					if( fileExists(defaultCertFileName) ) {
+						tlsParams.tlsKeyPath = defaultCertFileName;
+					} else if( fileExists( joinPath(platform::getDefaultConfigPath(), defaultCertFileName) ) ) {
+						tlsParams.tlsKeyPath = joinPath(platform::getDefaultConfigPath(), defaultCertFileName);
+					}
+				}
+			}
+			if (tlsParams.tlsKeyPath.size()) {
+				sslContext.use_private_key_file(tlsParams.tlsKeyPath, boost::asio::ssl::context::pem);
+			}
+		}
+	} catch(boost::system::system_error e) {
+		fprintf(stderr, "Error initializing TLS: %s\n", e.what());
+		TraceEvent("Net2TLSInitError").detail("Message", e.what());
+		throw tls_error();
 	}
 #endif
 	tlsInitialized = true;
@@ -1475,6 +1439,9 @@
 		Error x = unknown_error();
 		TraceEvent("Net2ListenError").error(x).detail("Message", e.what());
 		throw x;
+	} catch (Error &e ) {
+		TraceEvent("Net2ListenError").error(e);
+		throw e;
 	} catch (...) {
 		Error x = unknown_error();
 		TraceEvent("Net2ListenError").error(x);
