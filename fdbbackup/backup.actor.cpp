/*
 * backup.actor.cpp
 *
 * This source file is part of the FoundationDB open source project
 *
 * Copyright 2013-2018 Apple Inc. and the FoundationDB project authors
 *
 * Licensed under the Apache License, Version 2.0 (the "License");
 * you may not use this file except in compliance with the License.
 * You may obtain a copy of the License at
 *
 *     http://www.apache.org/licenses/LICENSE-2.0
 *
 * Unless required by applicable law or agreed to in writing, software
 * distributed under the License is distributed on an "AS IS" BASIS,
 * WITHOUT WARRANTIES OR CONDITIONS OF ANY KIND, either express or implied.
 * See the License for the specific language governing permissions and
 * limitations under the License.
 */

#include "fdbclient/JsonBuilder.h"
#include "flow/Arena.h"
#include "flow/Error.h"
#include "flow/Trace.h"
#define BOOST_DATE_TIME_NO_LIB
#include <boost/interprocess/managed_shared_memory.hpp>

#include "flow/flow.h"
#include "flow/FastAlloc.h"
#include "flow/serialize.h"
#include "flow/IRandom.h"
#include "flow/genericactors.actor.h"
#include "flow/TLSConfig.actor.h"

#include "fdbclient/FDBTypes.h"
#include "fdbclient/BackupAgent.actor.h"
#include "fdbclient/Status.h"
#include "fdbclient/BackupContainer.h"
#include "fdbclient/KeyBackedTypes.h"
#include "fdbclient/RunTransaction.actor.h"
#include "fdbclient/BlobStore.h"
#include "fdbclient/json_spirit/json_spirit_writer_template.h"

#include "flow/Platform.h"

#include <stdarg.h>
#include <stdio.h>
#include <cinttypes>
#include <algorithm> // std::transform
#include <string>
#include <iostream>
#include <ctime>
using std::cout;
using std::endl;

#ifdef _WIN32
#define WIN32_LEAN_AND_MEAN
#define NOMINMAX
#include <Windows.h>
#endif
#include <time.h>

#ifdef __linux__
#include <execinfo.h>
#ifdef ALLOC_INSTRUMENTATION
#include <cxxabi.h>
#endif
#endif

#include "fdbclient/versions.h"

#include "flow/SimpleOpt.h"
#include "flow/actorcompiler.h" // This must be the last #include.

// Type of program being executed
enum enumProgramExe {
	EXE_AGENT,
	EXE_BACKUP,
	EXE_RESTORE,
	EXE_FASTRESTORE_TOOL,
	EXE_DR_AGENT,
	EXE_DB_BACKUP,
	EXE_UNDEFINED
};

enum enumBackupType {
	BACKUP_UNDEFINED = 0,
	BACKUP_START,
	BACKUP_MODIFY,
	BACKUP_STATUS,
	BACKUP_ABORT,
	BACKUP_WAIT,
	BACKUP_DISCONTINUE,
	BACKUP_PAUSE,
	BACKUP_RESUME,
	BACKUP_EXPIRE,
	BACKUP_DELETE,
	BACKUP_DESCRIBE,
	BACKUP_LIST,
	BACKUP_QUERY,
	BACKUP_DUMP,
	BACKUP_CLEANUP
};

enum enumDBType { DB_UNDEFINED = 0, DB_START, DB_STATUS, DB_SWITCH, DB_ABORT, DB_PAUSE, DB_RESUME };

// New fast restore reuses the type from legacy slow restore
enum enumRestoreType { RESTORE_UNKNOWN, RESTORE_START, RESTORE_STATUS, RESTORE_ABORT, RESTORE_WAIT };

//
enum {
	// Backup constants
	OPT_DESTCONTAINER,
	OPT_SNAPSHOTINTERVAL,
	OPT_INITIAL_SNAPSHOT_INTERVAL,
	OPT_ERRORLIMIT,
	OPT_NOSTOPWHENDONE,
	OPT_EXPIRE_BEFORE_VERSION,
	OPT_EXPIRE_BEFORE_DATETIME,
	OPT_EXPIRE_DELETE_BEFORE_DAYS,
	OPT_EXPIRE_RESTORABLE_AFTER_VERSION,
	OPT_EXPIRE_RESTORABLE_AFTER_DATETIME,
	OPT_EXPIRE_MIN_RESTORABLE_DAYS,
	OPT_BASEURL,
	OPT_BLOB_CREDENTIALS,
	OPT_DESCRIBE_DEEP,
	OPT_DESCRIBE_TIMESTAMPS,
	OPT_DUMP_BEGIN,
	OPT_DUMP_END,
	OPT_JSON,
	OPT_DELETE_DATA,
	OPT_MIN_CLEANUP_SECONDS,
	OPT_USE_PARTITIONED_LOG,

	// Backup and Restore constants
	OPT_TAGNAME,
	OPT_BACKUPKEYS,
	OPT_WAITFORDONE,
	OPT_BACKUPKEYS_FILTER,
	OPT_INCREMENTALONLY,

	// Backup Modify
	OPT_MOD_ACTIVE_INTERVAL,
	OPT_MOD_VERIFY_UID,

	// Restore constants
	OPT_RESTORECONTAINER,
	OPT_RESTORE_VERSION,
	OPT_RESTORE_TIMESTAMP,
	OPT_PREFIX_ADD,
	OPT_PREFIX_REMOVE,
	OPT_RESTORE_CLUSTERFILE_DEST,
	OPT_RESTORE_CLUSTERFILE_ORIG,
	OPT_RESTORE_BEGIN_VERSION,
	OPT_RESTORE_INCONSISTENT_SNAPSHOT_ONLY,

	// Shared constants
	OPT_CLUSTERFILE,
	OPT_QUIET,
	OPT_DRYRUN,
	OPT_FORCE,
	OPT_HELP,
	OPT_DEVHELP,
	OPT_VERSION,
	OPT_PARENTPID,
	OPT_CRASHONERROR,
	OPT_NOBUFSTDOUT,
	OPT_BUFSTDOUTERR,
	OPT_TRACE,
	OPT_TRACE_DIR,
	OPT_KNOB,
	OPT_TRACE_LOG_GROUP,
	OPT_MEMLIMIT,
	OPT_LOCALITY,

	// DB constants
	OPT_SOURCE_CLUSTER,
	OPT_DEST_CLUSTER,
	OPT_CLEANUP,
	OPT_DSTONLY,

	OPT_TRACE_FORMAT,
};

CSimpleOpt::SOption g_rgAgentOptions[] = {
#ifdef _WIN32
	{ OPT_PARENTPID, "--parentpid", SO_REQ_SEP },
#endif
	{ OPT_CLUSTERFILE, "-C", SO_REQ_SEP },
	{ OPT_CLUSTERFILE, "--cluster_file", SO_REQ_SEP },
	{ OPT_KNOB, "--knob_", SO_REQ_SEP },
	{ OPT_VERSION, "--version", SO_NONE },
	{ OPT_VERSION, "-v", SO_NONE },
	{ OPT_QUIET, "-q", SO_NONE },
	{ OPT_QUIET, "--quiet", SO_NONE },
	{ OPT_TRACE, "--log", SO_NONE },
	{ OPT_TRACE_DIR, "--logdir", SO_REQ_SEP },
	{ OPT_TRACE_FORMAT, "--trace_format", SO_REQ_SEP },
	{ OPT_TRACE_LOG_GROUP, "--loggroup", SO_REQ_SEP },
	{ OPT_CRASHONERROR, "--crash", SO_NONE },
	{ OPT_LOCALITY, "--locality_", SO_REQ_SEP },
	{ OPT_MEMLIMIT, "-m", SO_REQ_SEP },
	{ OPT_MEMLIMIT, "--memory", SO_REQ_SEP },
	{ OPT_HELP, "-?", SO_NONE },
	{ OPT_HELP, "-h", SO_NONE },
	{ OPT_HELP, "--help", SO_NONE },
	{ OPT_DEVHELP, "--dev-help", SO_NONE },
	{ OPT_BLOB_CREDENTIALS, "--blob_credentials", SO_REQ_SEP },
#ifndef TLS_DISABLED
	TLS_OPTION_FLAGS
#endif
	    SO_END_OF_OPTIONS
};

CSimpleOpt::SOption g_rgBackupStartOptions[] = {
#ifdef _WIN32
	{ OPT_PARENTPID, "--parentpid", SO_REQ_SEP },
#endif
	{ OPT_CLUSTERFILE, "-C", SO_REQ_SEP },
	{ OPT_CLUSTERFILE, "--cluster_file", SO_REQ_SEP },
	{ OPT_WAITFORDONE, "-w", SO_NONE },
	{ OPT_WAITFORDONE, "--waitfordone", SO_NONE },
	{ OPT_NOSTOPWHENDONE, "-z", SO_NONE },
	{ OPT_NOSTOPWHENDONE, "--no-stop-when-done", SO_NONE },
	{ OPT_DESTCONTAINER, "-d", SO_REQ_SEP },
	{ OPT_DESTCONTAINER, "--destcontainer", SO_REQ_SEP },
	// Enable "-p" option after GA
	// { OPT_USE_PARTITIONED_LOG, "-p",                 SO_NONE },
	{ OPT_USE_PARTITIONED_LOG, "--partitioned_log_experimental", SO_NONE },
	{ OPT_SNAPSHOTINTERVAL, "-s", SO_REQ_SEP },
	{ OPT_SNAPSHOTINTERVAL, "--snapshot_interval", SO_REQ_SEP },
	{ OPT_INITIAL_SNAPSHOT_INTERVAL, "--initial_snapshot_interval", SO_REQ_SEP },
	{ OPT_TAGNAME, "-t", SO_REQ_SEP },
	{ OPT_TAGNAME, "--tagname", SO_REQ_SEP },
	{ OPT_BACKUPKEYS, "-k", SO_REQ_SEP },
	{ OPT_BACKUPKEYS, "--keys", SO_REQ_SEP },
	{ OPT_DRYRUN, "-n", SO_NONE },
	{ OPT_DRYRUN, "--dryrun", SO_NONE },
	{ OPT_TRACE, "--log", SO_NONE },
	{ OPT_TRACE_DIR, "--logdir", SO_REQ_SEP },
	{ OPT_TRACE_FORMAT, "--trace_format", SO_REQ_SEP },
	{ OPT_TRACE_LOG_GROUP, "--loggroup", SO_REQ_SEP },
	{ OPT_QUIET, "-q", SO_NONE },
	{ OPT_QUIET, "--quiet", SO_NONE },
	{ OPT_VERSION, "--version", SO_NONE },
	{ OPT_VERSION, "-v", SO_NONE },
	{ OPT_CRASHONERROR, "--crash", SO_NONE },
	{ OPT_MEMLIMIT, "-m", SO_REQ_SEP },
	{ OPT_MEMLIMIT, "--memory", SO_REQ_SEP },
	{ OPT_HELP, "-?", SO_NONE },
	{ OPT_HELP, "-h", SO_NONE },
	{ OPT_HELP, "--help", SO_NONE },
	{ OPT_DEVHELP, "--dev-help", SO_NONE },
	{ OPT_KNOB, "--knob_", SO_REQ_SEP },
	{ OPT_BLOB_CREDENTIALS, "--blob_credentials", SO_REQ_SEP },
	{ OPT_INCREMENTALONLY, "--incremental", SO_NONE },
#ifndef TLS_DISABLED
	TLS_OPTION_FLAGS
#endif
	    SO_END_OF_OPTIONS
};

CSimpleOpt::SOption g_rgBackupModifyOptions[] = {
#ifdef _WIN32
	{ OPT_PARENTPID, "--parentpid", SO_REQ_SEP },
#endif
	{ OPT_TRACE, "--log", SO_NONE },
	{ OPT_TRACE_DIR, "--logdir", SO_REQ_SEP },
	{ OPT_TRACE_LOG_GROUP, "--loggroup", SO_REQ_SEP },
	{ OPT_QUIET, "-q", SO_NONE },
	{ OPT_QUIET, "--quiet", SO_NONE },
	{ OPT_VERSION, "-v", SO_NONE },
	{ OPT_VERSION, "--version", SO_NONE },
	{ OPT_CRASHONERROR, "--crash", SO_NONE },
	{ OPT_MEMLIMIT, "-m", SO_REQ_SEP },
	{ OPT_MEMLIMIT, "--memory", SO_REQ_SEP },
	{ OPT_HELP, "-?", SO_NONE },
	{ OPT_HELP, "-h", SO_NONE },
	{ OPT_HELP, "--help", SO_NONE },
	{ OPT_DEVHELP, "--dev-help", SO_NONE },
	{ OPT_BLOB_CREDENTIALS, "--blob_credentials", SO_REQ_SEP },
	{ OPT_KNOB, "--knob_", SO_REQ_SEP },
	{ OPT_CLUSTERFILE, "-C", SO_REQ_SEP },
	{ OPT_CLUSTERFILE, "--cluster_file", SO_REQ_SEP },
	{ OPT_TAGNAME, "-t", SO_REQ_SEP },
	{ OPT_TAGNAME, "--tagname", SO_REQ_SEP },
	{ OPT_MOD_VERIFY_UID, "--verify_uid", SO_REQ_SEP },
	{ OPT_DESTCONTAINER, "-d", SO_REQ_SEP },
	{ OPT_DESTCONTAINER, "--destcontainer", SO_REQ_SEP },
	{ OPT_SNAPSHOTINTERVAL, "-s", SO_REQ_SEP },
	{ OPT_SNAPSHOTINTERVAL, "--snapshot_interval", SO_REQ_SEP },
	{ OPT_MOD_ACTIVE_INTERVAL, "--active_snapshot_interval", SO_REQ_SEP },

	SO_END_OF_OPTIONS
};

CSimpleOpt::SOption g_rgBackupStatusOptions[] = {
#ifdef _WIN32
	{ OPT_PARENTPID, "--parentpid", SO_REQ_SEP },
#endif
	{ OPT_CLUSTERFILE, "-C", SO_REQ_SEP },
	{ OPT_CLUSTERFILE, "--cluster_file", SO_REQ_SEP },
	{ OPT_ERRORLIMIT, "-e", SO_REQ_SEP },
	{ OPT_ERRORLIMIT, "--errorlimit", SO_REQ_SEP },
	{ OPT_TAGNAME, "-t", SO_REQ_SEP },
	{ OPT_TAGNAME, "--tagname", SO_REQ_SEP },
	{ OPT_TRACE, "--log", SO_NONE },
	{ OPT_TRACE_DIR, "--logdir", SO_REQ_SEP },
	{ OPT_TRACE_FORMAT, "--trace_format", SO_REQ_SEP },
	{ OPT_TRACE_LOG_GROUP, "--loggroup", SO_REQ_SEP },
	{ OPT_VERSION, "--version", SO_NONE },
	{ OPT_VERSION, "-v", SO_NONE },
	{ OPT_QUIET, "-q", SO_NONE },
	{ OPT_QUIET, "--quiet", SO_NONE },
	{ OPT_CRASHONERROR, "--crash", SO_NONE },
	{ OPT_MEMLIMIT, "-m", SO_REQ_SEP },
	{ OPT_MEMLIMIT, "--memory", SO_REQ_SEP },
	{ OPT_HELP, "-?", SO_NONE },
	{ OPT_HELP, "-h", SO_NONE },
	{ OPT_HELP, "--help", SO_NONE },
	{ OPT_DEVHELP, "--dev-help", SO_NONE },
	{ OPT_JSON, "--json", SO_NONE },
	{ OPT_KNOB, "--knob_", SO_REQ_SEP },
#ifndef TLS_DISABLED
	TLS_OPTION_FLAGS
#endif
	    SO_END_OF_OPTIONS
};

CSimpleOpt::SOption g_rgBackupAbortOptions[] = {
#ifdef _WIN32
	{ OPT_PARENTPID, "--parentpid", SO_REQ_SEP },
#endif
	{ OPT_CLUSTERFILE, "-C", SO_REQ_SEP },
	{ OPT_CLUSTERFILE, "--cluster_file", SO_REQ_SEP },
	{ OPT_TAGNAME, "-t", SO_REQ_SEP },
	{ OPT_TAGNAME, "--tagname", SO_REQ_SEP },
	{ OPT_TRACE, "--log", SO_NONE },
	{ OPT_TRACE_DIR, "--logdir", SO_REQ_SEP },
	{ OPT_TRACE_FORMAT, "--trace_format", SO_REQ_SEP },
	{ OPT_TRACE_LOG_GROUP, "--loggroup", SO_REQ_SEP },
	{ OPT_QUIET, "-q", SO_NONE },
	{ OPT_QUIET, "--quiet", SO_NONE },
	{ OPT_VERSION, "--version", SO_NONE },
	{ OPT_VERSION, "-v", SO_NONE },
	{ OPT_CRASHONERROR, "--crash", SO_NONE },
	{ OPT_MEMLIMIT, "-m", SO_REQ_SEP },
	{ OPT_MEMLIMIT, "--memory", SO_REQ_SEP },
	{ OPT_HELP, "-?", SO_NONE },
	{ OPT_HELP, "-h", SO_NONE },
	{ OPT_HELP, "--help", SO_NONE },
	{ OPT_DEVHELP, "--dev-help", SO_NONE },
	{ OPT_KNOB, "--knob_", SO_REQ_SEP },
#ifndef TLS_DISABLED
	TLS_OPTION_FLAGS
#endif
	    SO_END_OF_OPTIONS
};

CSimpleOpt::SOption g_rgBackupCleanupOptions[] = {
#ifdef _WIN32
	{ OPT_PARENTPID, "--parentpid", SO_REQ_SEP },
#endif
	{ OPT_CLUSTERFILE, "-C", SO_REQ_SEP },
	{ OPT_CLUSTERFILE, "--cluster_file", SO_REQ_SEP },
	{ OPT_TRACE, "--log", SO_NONE },
	{ OPT_TRACE_DIR, "--logdir", SO_REQ_SEP },
	{ OPT_TRACE_FORMAT, "--trace_format", SO_REQ_SEP },
	{ OPT_TRACE_LOG_GROUP, "--loggroup", SO_REQ_SEP },
	{ OPT_QUIET, "-q", SO_NONE },
	{ OPT_QUIET, "--quiet", SO_NONE },
	{ OPT_VERSION, "--version", SO_NONE },
	{ OPT_VERSION, "-v", SO_NONE },
	{ OPT_CRASHONERROR, "--crash", SO_NONE },
	{ OPT_MEMLIMIT, "-m", SO_REQ_SEP },
	{ OPT_MEMLIMIT, "--memory", SO_REQ_SEP },
	{ OPT_HELP, "-?", SO_NONE },
	{ OPT_HELP, "-h", SO_NONE },
	{ OPT_HELP, "--help", SO_NONE },
	{ OPT_DEVHELP, "--dev-help", SO_NONE },
	{ OPT_KNOB, "--knob_", SO_REQ_SEP },
	{ OPT_DELETE_DATA, "--delete_data", SO_NONE },
	{ OPT_MIN_CLEANUP_SECONDS, "--min_cleanup_seconds", SO_REQ_SEP },
#ifndef TLS_DISABLED
	TLS_OPTION_FLAGS
#endif
	    SO_END_OF_OPTIONS
};

CSimpleOpt::SOption g_rgBackupDiscontinueOptions[] = {
#ifdef _WIN32
	{ OPT_PARENTPID, "--parentpid", SO_REQ_SEP },
#endif
	{ OPT_CLUSTERFILE, "-C", SO_REQ_SEP },
	{ OPT_CLUSTERFILE, "--cluster_file", SO_REQ_SEP },
	{ OPT_TAGNAME, "-t", SO_REQ_SEP },
	{ OPT_TAGNAME, "--tagname", SO_REQ_SEP },
	{ OPT_WAITFORDONE, "-w", SO_NONE },
	{ OPT_WAITFORDONE, "--waitfordone", SO_NONE },
	{ OPT_TRACE, "--log", SO_NONE },
	{ OPT_TRACE_DIR, "--logdir", SO_REQ_SEP },
	{ OPT_TRACE_FORMAT, "--trace_format", SO_REQ_SEP },
	{ OPT_TRACE_LOG_GROUP, "--loggroup", SO_REQ_SEP },
	{ OPT_QUIET, "-q", SO_NONE },
	{ OPT_QUIET, "--quiet", SO_NONE },
	{ OPT_VERSION, "--version", SO_NONE },
	{ OPT_VERSION, "-v", SO_NONE },
	{ OPT_CRASHONERROR, "--crash", SO_NONE },
	{ OPT_MEMLIMIT, "-m", SO_REQ_SEP },
	{ OPT_MEMLIMIT, "--memory", SO_REQ_SEP },
	{ OPT_HELP, "-?", SO_NONE },
	{ OPT_HELP, "-h", SO_NONE },
	{ OPT_HELP, "--help", SO_NONE },
	{ OPT_DEVHELP, "--dev-help", SO_NONE },
	{ OPT_KNOB, "--knob_", SO_REQ_SEP },
#ifndef TLS_DISABLED
	TLS_OPTION_FLAGS
#endif
	    SO_END_OF_OPTIONS
};

CSimpleOpt::SOption g_rgBackupWaitOptions[] = {
#ifdef _WIN32
	{ OPT_PARENTPID, "--parentpid", SO_REQ_SEP },
#endif
	{ OPT_CLUSTERFILE, "-C", SO_REQ_SEP },
	{ OPT_CLUSTERFILE, "--cluster_file", SO_REQ_SEP },
	{ OPT_TAGNAME, "-t", SO_REQ_SEP },
	{ OPT_TAGNAME, "--tagname", SO_REQ_SEP },
	{ OPT_NOSTOPWHENDONE, "-z", SO_NONE },
	{ OPT_NOSTOPWHENDONE, "--no-stop-when-done", SO_NONE },
	{ OPT_TRACE, "--log", SO_NONE },
	{ OPT_TRACE_DIR, "--logdir", SO_REQ_SEP },
	{ OPT_TRACE_FORMAT, "--trace_format", SO_REQ_SEP },
	{ OPT_TRACE_LOG_GROUP, "--loggroup", SO_REQ_SEP },
	{ OPT_QUIET, "-q", SO_NONE },
	{ OPT_QUIET, "--quiet", SO_NONE },
	{ OPT_VERSION, "--version", SO_NONE },
	{ OPT_VERSION, "-v", SO_NONE },
	{ OPT_CRASHONERROR, "--crash", SO_NONE },
	{ OPT_MEMLIMIT, "-m", SO_REQ_SEP },
	{ OPT_MEMLIMIT, "--memory", SO_REQ_SEP },
	{ OPT_HELP, "-?", SO_NONE },
	{ OPT_HELP, "-h", SO_NONE },
	{ OPT_HELP, "--help", SO_NONE },
	{ OPT_DEVHELP, "--dev-help", SO_NONE },
	{ OPT_KNOB, "--knob_", SO_REQ_SEP },
#ifndef TLS_DISABLED
	TLS_OPTION_FLAGS
#endif
	    SO_END_OF_OPTIONS
};

CSimpleOpt::SOption g_rgBackupPauseOptions[] = {
#ifdef _WIN32
	{ OPT_PARENTPID, "--parentpid", SO_REQ_SEP },
#endif
	{ OPT_CLUSTERFILE, "-C", SO_REQ_SEP },
	{ OPT_CLUSTERFILE, "--cluster_file", SO_REQ_SEP },
	{ OPT_TRACE, "--log", SO_NONE },
	{ OPT_TRACE_DIR, "--logdir", SO_REQ_SEP },
	{ OPT_TRACE_FORMAT, "--trace_format", SO_REQ_SEP },
	{ OPT_TRACE_LOG_GROUP, "--loggroup", SO_REQ_SEP },
	{ OPT_QUIET, "-q", SO_NONE },
	{ OPT_QUIET, "--quiet", SO_NONE },
	{ OPT_VERSION, "--version", SO_NONE },
	{ OPT_VERSION, "-v", SO_NONE },
	{ OPT_CRASHONERROR, "--crash", SO_NONE },
	{ OPT_MEMLIMIT, "-m", SO_REQ_SEP },
	{ OPT_MEMLIMIT, "--memory", SO_REQ_SEP },
	{ OPT_HELP, "-?", SO_NONE },
	{ OPT_HELP, "-h", SO_NONE },
	{ OPT_HELP, "--help", SO_NONE },
	{ OPT_DEVHELP, "--dev-help", SO_NONE },
	{ OPT_KNOB, "--knob_", SO_REQ_SEP },
#ifndef TLS_DISABLED
	TLS_OPTION_FLAGS
#endif
	    SO_END_OF_OPTIONS
};

CSimpleOpt::SOption g_rgBackupExpireOptions[] = {
#ifdef _WIN32
	{ OPT_PARENTPID, "--parentpid", SO_REQ_SEP },
#endif
	{ OPT_CLUSTERFILE, "-C", SO_REQ_SEP },
	{ OPT_CLUSTERFILE, "--cluster_file", SO_REQ_SEP },
	{ OPT_DESTCONTAINER, "-d", SO_REQ_SEP },
	{ OPT_DESTCONTAINER, "--destcontainer", SO_REQ_SEP },
	{ OPT_TRACE, "--log", SO_NONE },
	{ OPT_TRACE_DIR, "--logdir", SO_REQ_SEP },
	{ OPT_TRACE_FORMAT, "--trace_format", SO_REQ_SEP },
	{ OPT_TRACE_LOG_GROUP, "--loggroup", SO_REQ_SEP },
	{ OPT_QUIET, "-q", SO_NONE },
	{ OPT_QUIET, "--quiet", SO_NONE },
	{ OPT_VERSION, "-v", SO_NONE },
	{ OPT_VERSION, "--version", SO_NONE },
	{ OPT_CRASHONERROR, "--crash", SO_NONE },
	{ OPT_MEMLIMIT, "-m", SO_REQ_SEP },
	{ OPT_MEMLIMIT, "--memory", SO_REQ_SEP },
	{ OPT_HELP, "-?", SO_NONE },
	{ OPT_HELP, "-h", SO_NONE },
	{ OPT_HELP, "--help", SO_NONE },
	{ OPT_DEVHELP, "--dev-help", SO_NONE },
	{ OPT_BLOB_CREDENTIALS, "--blob_credentials", SO_REQ_SEP },
	{ OPT_KNOB, "--knob_", SO_REQ_SEP },
	{ OPT_FORCE, "-f", SO_NONE },
	{ OPT_FORCE, "--force", SO_NONE },
	{ OPT_EXPIRE_RESTORABLE_AFTER_VERSION, "--restorable_after_version", SO_REQ_SEP },
	{ OPT_EXPIRE_RESTORABLE_AFTER_DATETIME, "--restorable_after_timestamp", SO_REQ_SEP },
	{ OPT_EXPIRE_BEFORE_VERSION, "--expire_before_version", SO_REQ_SEP },
	{ OPT_EXPIRE_BEFORE_DATETIME, "--expire_before_timestamp", SO_REQ_SEP },
	{ OPT_EXPIRE_MIN_RESTORABLE_DAYS, "--min_restorable_days", SO_REQ_SEP },
	{ OPT_EXPIRE_DELETE_BEFORE_DAYS, "--delete_before_days", SO_REQ_SEP },
#ifndef TLS_DISABLED
	TLS_OPTION_FLAGS
#endif
	    SO_END_OF_OPTIONS
};

CSimpleOpt::SOption g_rgBackupDeleteOptions[] = {
#ifdef _WIN32
	{ OPT_PARENTPID, "--parentpid", SO_REQ_SEP },
#endif
	{ OPT_DESTCONTAINER, "-d", SO_REQ_SEP },
	{ OPT_DESTCONTAINER, "--destcontainer", SO_REQ_SEP },
	{ OPT_TRACE, "--log", SO_NONE },
	{ OPT_TRACE_DIR, "--logdir", SO_REQ_SEP },
	{ OPT_TRACE_FORMAT, "--trace_format", SO_REQ_SEP },
	{ OPT_TRACE_LOG_GROUP, "--loggroup", SO_REQ_SEP },
	{ OPT_QUIET, "-q", SO_NONE },
	{ OPT_QUIET, "--quiet", SO_NONE },
	{ OPT_VERSION, "-v", SO_NONE },
	{ OPT_VERSION, "--version", SO_NONE },
	{ OPT_CRASHONERROR, "--crash", SO_NONE },
	{ OPT_MEMLIMIT, "-m", SO_REQ_SEP },
	{ OPT_MEMLIMIT, "--memory", SO_REQ_SEP },
	{ OPT_HELP, "-?", SO_NONE },
	{ OPT_HELP, "-h", SO_NONE },
	{ OPT_HELP, "--help", SO_NONE },
	{ OPT_DEVHELP, "--dev-help", SO_NONE },
	{ OPT_BLOB_CREDENTIALS, "--blob_credentials", SO_REQ_SEP },
	{ OPT_KNOB, "--knob_", SO_REQ_SEP },
#ifndef TLS_DISABLED
	TLS_OPTION_FLAGS
#endif
	    SO_END_OF_OPTIONS
};

CSimpleOpt::SOption g_rgBackupDescribeOptions[] = {
#ifdef _WIN32
	{ OPT_PARENTPID, "--parentpid", SO_REQ_SEP },
#endif
	{ OPT_CLUSTERFILE, "-C", SO_REQ_SEP },
	{ OPT_CLUSTERFILE, "--cluster_file", SO_REQ_SEP },
	{ OPT_DESTCONTAINER, "-d", SO_REQ_SEP },
	{ OPT_DESTCONTAINER, "--destcontainer", SO_REQ_SEP },
	{ OPT_TRACE, "--log", SO_NONE },
	{ OPT_TRACE_DIR, "--logdir", SO_REQ_SEP },
	{ OPT_TRACE_FORMAT, "--trace_format", SO_REQ_SEP },
	{ OPT_TRACE_LOG_GROUP, "--loggroup", SO_REQ_SEP },
	{ OPT_QUIET, "-q", SO_NONE },
	{ OPT_QUIET, "--quiet", SO_NONE },
	{ OPT_VERSION, "-v", SO_NONE },
	{ OPT_VERSION, "--version", SO_NONE },
	{ OPT_CRASHONERROR, "--crash", SO_NONE },
	{ OPT_MEMLIMIT, "-m", SO_REQ_SEP },
	{ OPT_MEMLIMIT, "--memory", SO_REQ_SEP },
	{ OPT_HELP, "-?", SO_NONE },
	{ OPT_HELP, "-h", SO_NONE },
	{ OPT_HELP, "--help", SO_NONE },
	{ OPT_DEVHELP, "--dev-help", SO_NONE },
	{ OPT_BLOB_CREDENTIALS, "--blob_credentials", SO_REQ_SEP },
	{ OPT_KNOB, "--knob_", SO_REQ_SEP },
	{ OPT_DESCRIBE_DEEP, "--deep", SO_NONE },
	{ OPT_DESCRIBE_TIMESTAMPS, "--version_timestamps", SO_NONE },
	{ OPT_JSON, "--json", SO_NONE },
#ifndef TLS_DISABLED
	TLS_OPTION_FLAGS
#endif
	    SO_END_OF_OPTIONS
};

CSimpleOpt::SOption g_rgBackupDumpOptions[] = {
#ifdef _WIN32
	{ OPT_PARENTPID, "--parentpid", SO_REQ_SEP },
#endif
	{ OPT_CLUSTERFILE, "-C", SO_REQ_SEP },
	{ OPT_CLUSTERFILE, "--cluster_file", SO_REQ_SEP },
	{ OPT_DESTCONTAINER, "-d", SO_REQ_SEP },
	{ OPT_DESTCONTAINER, "--destcontainer", SO_REQ_SEP },
	{ OPT_TRACE, "--log", SO_NONE },
	{ OPT_TRACE_DIR, "--logdir", SO_REQ_SEP },
	{ OPT_TRACE_LOG_GROUP, "--loggroup", SO_REQ_SEP },
	{ OPT_QUIET, "-q", SO_NONE },
	{ OPT_QUIET, "--quiet", SO_NONE },
	{ OPT_VERSION, "-v", SO_NONE },
	{ OPT_VERSION, "--version", SO_NONE },
	{ OPT_CRASHONERROR, "--crash", SO_NONE },
	{ OPT_MEMLIMIT, "-m", SO_REQ_SEP },
	{ OPT_MEMLIMIT, "--memory", SO_REQ_SEP },
	{ OPT_HELP, "-?", SO_NONE },
	{ OPT_HELP, "-h", SO_NONE },
	{ OPT_HELP, "--help", SO_NONE },
	{ OPT_DEVHELP, "--dev-help", SO_NONE },
	{ OPT_BLOB_CREDENTIALS, "--blob_credentials", SO_REQ_SEP },
	{ OPT_KNOB, "--knob_", SO_REQ_SEP },
	{ OPT_DUMP_BEGIN, "--begin", SO_REQ_SEP },
	{ OPT_DUMP_END, "--end", SO_REQ_SEP },
#ifndef TLS_DISABLED
	TLS_OPTION_FLAGS
#endif
	    SO_END_OF_OPTIONS
};

CSimpleOpt::SOption g_rgBackupListOptions[] = {
#ifdef _WIN32
	{ OPT_PARENTPID, "--parentpid", SO_REQ_SEP },
#endif
	{ OPT_BASEURL, "-b", SO_REQ_SEP },
	{ OPT_BASEURL, "--base_url", SO_REQ_SEP },
	{ OPT_TRACE, "--log", SO_NONE },
	{ OPT_TRACE_DIR, "--logdir", SO_REQ_SEP },
	{ OPT_TRACE_FORMAT, "--trace_format", SO_REQ_SEP },
	{ OPT_TRACE_LOG_GROUP, "--loggroup", SO_REQ_SEP },
	{ OPT_QUIET, "-q", SO_NONE },
	{ OPT_QUIET, "--quiet", SO_NONE },
	{ OPT_VERSION, "-v", SO_NONE },
	{ OPT_VERSION, "--version", SO_NONE },
	{ OPT_CRASHONERROR, "--crash", SO_NONE },
	{ OPT_MEMLIMIT, "-m", SO_REQ_SEP },
	{ OPT_MEMLIMIT, "--memory", SO_REQ_SEP },
	{ OPT_HELP, "-?", SO_NONE },
	{ OPT_HELP, "-h", SO_NONE },
	{ OPT_HELP, "--help", SO_NONE },
	{ OPT_DEVHELP, "--dev-help", SO_NONE },
	{ OPT_BLOB_CREDENTIALS, "--blob_credentials", SO_REQ_SEP },
	{ OPT_KNOB, "--knob_", SO_REQ_SEP },
#ifndef TLS_DISABLED
	TLS_OPTION_FLAGS
#endif
	    SO_END_OF_OPTIONS
};

CSimpleOpt::SOption g_rgBackupQueryOptions[] = {
#ifdef _WIN32
	{ OPT_PARENTPID, "--parentpid", SO_REQ_SEP },
#endif
	{ OPT_RESTORE_TIMESTAMP, "--query_restore_timestamp", SO_REQ_SEP },
	{ OPT_DESTCONTAINER, "-d", SO_REQ_SEP },
	{ OPT_DESTCONTAINER, "--destcontainer", SO_REQ_SEP },
	{ OPT_RESTORE_VERSION, "-qrv", SO_REQ_SEP },
	{ OPT_RESTORE_VERSION, "--query_restore_version", SO_REQ_SEP },
	{ OPT_BACKUPKEYS_FILTER, "-k", SO_REQ_SEP },
	{ OPT_BACKUPKEYS_FILTER, "--keys", SO_REQ_SEP },
	{ OPT_TRACE, "--log", SO_NONE },
	{ OPT_TRACE_DIR, "--logdir", SO_REQ_SEP },
	{ OPT_TRACE_FORMAT, "--trace_format", SO_REQ_SEP },
	{ OPT_TRACE_LOG_GROUP, "--loggroup", SO_REQ_SEP },
	{ OPT_QUIET, "-q", SO_NONE },
	{ OPT_QUIET, "--quiet", SO_NONE },
	{ OPT_VERSION, "-v", SO_NONE },
	{ OPT_VERSION, "--version", SO_NONE },
	{ OPT_CRASHONERROR, "--crash", SO_NONE },
	{ OPT_MEMLIMIT, "-m", SO_REQ_SEP },
	{ OPT_MEMLIMIT, "--memory", SO_REQ_SEP },
	{ OPT_HELP, "-?", SO_NONE },
	{ OPT_HELP, "-h", SO_NONE },
	{ OPT_HELP, "--help", SO_NONE },
	{ OPT_DEVHELP, "--dev-help", SO_NONE },
	{ OPT_BLOB_CREDENTIALS, "--blob_credentials", SO_REQ_SEP },
	{ OPT_KNOB, "--knob_", SO_REQ_SEP },
#ifndef TLS_DISABLED
	TLS_OPTION_FLAGS
#endif
	    SO_END_OF_OPTIONS
};

// g_rgRestoreOptions is used by fdbrestore and fastrestore_tool
CSimpleOpt::SOption g_rgRestoreOptions[] = {
#ifdef _WIN32
	{ OPT_PARENTPID, "--parentpid", SO_REQ_SEP },
#endif
	{ OPT_RESTORE_CLUSTERFILE_DEST, "--dest_cluster_file", SO_REQ_SEP },
	{ OPT_RESTORE_CLUSTERFILE_ORIG, "--orig_cluster_file", SO_REQ_SEP },
	{ OPT_RESTORE_TIMESTAMP, "--timestamp", SO_REQ_SEP },
	{ OPT_KNOB, "--knob_", SO_REQ_SEP },
	{ OPT_RESTORECONTAINER, "-r", SO_REQ_SEP },
	{ OPT_PREFIX_ADD, "--add_prefix", SO_REQ_SEP },
	{ OPT_PREFIX_REMOVE, "--remove_prefix", SO_REQ_SEP },
	{ OPT_TAGNAME, "-t", SO_REQ_SEP },
	{ OPT_TAGNAME, "--tagname", SO_REQ_SEP },
	{ OPT_BACKUPKEYS, "-k", SO_REQ_SEP },
	{ OPT_BACKUPKEYS, "--keys", SO_REQ_SEP },
	{ OPT_WAITFORDONE, "-w", SO_NONE },
	{ OPT_WAITFORDONE, "--waitfordone", SO_NONE },
	{ OPT_RESTORE_VERSION, "--version", SO_REQ_SEP },
	{ OPT_RESTORE_VERSION, "-v", SO_REQ_SEP },
	{ OPT_TRACE, "--log", SO_NONE },
	{ OPT_TRACE_DIR, "--logdir", SO_REQ_SEP },
	{ OPT_TRACE_FORMAT, "--trace_format", SO_REQ_SEP },
	{ OPT_TRACE_LOG_GROUP, "--loggroup", SO_REQ_SEP },
	{ OPT_QUIET, "-q", SO_NONE },
	{ OPT_QUIET, "--quiet", SO_NONE },
	{ OPT_DRYRUN, "-n", SO_NONE },
	{ OPT_DRYRUN, "--dryrun", SO_NONE },
	{ OPT_FORCE, "-f", SO_NONE },
	{ OPT_CRASHONERROR, "--crash", SO_NONE },
	{ OPT_MEMLIMIT, "-m", SO_REQ_SEP },
	{ OPT_MEMLIMIT, "--memory", SO_REQ_SEP },
	{ OPT_HELP, "-?", SO_NONE },
	{ OPT_HELP, "-h", SO_NONE },
	{ OPT_HELP, "--help", SO_NONE },
	{ OPT_DEVHELP, "--dev-help", SO_NONE },
	{ OPT_BLOB_CREDENTIALS, "--blob_credentials", SO_REQ_SEP },
	{ OPT_INCREMENTALONLY, "--incremental", SO_NONE },
	{ OPT_RESTORE_INCONSISTENT_SNAPSHOT_ONLY, "--inconsistent_snapshot_only", SO_NONE },
	{ OPT_RESTORE_BEGIN_VERSION, "--begin_version", SO_REQ_SEP },	
#ifndef TLS_DISABLED
	TLS_OPTION_FLAGS
#endif
	    SO_END_OF_OPTIONS
};

CSimpleOpt::SOption g_rgDBAgentOptions[] = {
#ifdef _WIN32
	{ OPT_PARENTPID, "--parentpid", SO_REQ_SEP },
#endif
	{ OPT_SOURCE_CLUSTER, "-s", SO_REQ_SEP },
	{ OPT_SOURCE_CLUSTER, "--source", SO_REQ_SEP },
	{ OPT_DEST_CLUSTER, "-d", SO_REQ_SEP },
	{ OPT_DEST_CLUSTER, "--destination", SO_REQ_SEP },
	{ OPT_KNOB, "--knob_", SO_REQ_SEP },
	{ OPT_VERSION, "--version", SO_NONE },
	{ OPT_VERSION, "-v", SO_NONE },
	{ OPT_QUIET, "-q", SO_NONE },
	{ OPT_QUIET, "--quiet", SO_NONE },
	{ OPT_TRACE, "--log", SO_NONE },
	{ OPT_TRACE_DIR, "--logdir", SO_REQ_SEP },
	{ OPT_TRACE_FORMAT, "--trace_format", SO_REQ_SEP },
	{ OPT_TRACE_LOG_GROUP, "--loggroup", SO_REQ_SEP },
	{ OPT_CRASHONERROR, "--crash", SO_NONE },
	{ OPT_LOCALITY, "--locality_", SO_REQ_SEP },
	{ OPT_MEMLIMIT, "-m", SO_REQ_SEP },
	{ OPT_MEMLIMIT, "--memory", SO_REQ_SEP },
	{ OPT_HELP, "-?", SO_NONE },
	{ OPT_HELP, "-h", SO_NONE },
	{ OPT_HELP, "--help", SO_NONE },
	{ OPT_DEVHELP, "--dev-help", SO_NONE },
#ifndef TLS_DISABLED
	TLS_OPTION_FLAGS
#endif
	    SO_END_OF_OPTIONS
};

CSimpleOpt::SOption g_rgDBStartOptions[] = {
#ifdef _WIN32
	{ OPT_PARENTPID, "--parentpid", SO_REQ_SEP },
#endif
	{ OPT_SOURCE_CLUSTER, "-s", SO_REQ_SEP },
	{ OPT_SOURCE_CLUSTER, "--source", SO_REQ_SEP },
	{ OPT_DEST_CLUSTER, "-d", SO_REQ_SEP },
	{ OPT_DEST_CLUSTER, "--destination", SO_REQ_SEP },
	{ OPT_TAGNAME, "-t", SO_REQ_SEP },
	{ OPT_TAGNAME, "--tagname", SO_REQ_SEP },
	{ OPT_BACKUPKEYS, "-k", SO_REQ_SEP },
	{ OPT_BACKUPKEYS, "--keys", SO_REQ_SEP },
	{ OPT_TRACE, "--log", SO_NONE },
	{ OPT_TRACE_DIR, "--logdir", SO_REQ_SEP },
	{ OPT_TRACE_FORMAT, "--trace_format", SO_REQ_SEP },
	{ OPT_TRACE_LOG_GROUP, "--loggroup", SO_REQ_SEP },
	{ OPT_QUIET, "-q", SO_NONE },
	{ OPT_QUIET, "--quiet", SO_NONE },
	{ OPT_VERSION, "--version", SO_NONE },
	{ OPT_VERSION, "-v", SO_NONE },
	{ OPT_CRASHONERROR, "--crash", SO_NONE },
	{ OPT_MEMLIMIT, "-m", SO_REQ_SEP },
	{ OPT_MEMLIMIT, "--memory", SO_REQ_SEP },
	{ OPT_HELP, "-?", SO_NONE },
	{ OPT_HELP, "-h", SO_NONE },
	{ OPT_HELP, "--help", SO_NONE },
	{ OPT_DEVHELP, "--dev-help", SO_NONE },
	{ OPT_KNOB, "--knob_", SO_REQ_SEP },
#ifndef TLS_DISABLED
	TLS_OPTION_FLAGS
#endif
	    SO_END_OF_OPTIONS
};

CSimpleOpt::SOption g_rgDBStatusOptions[] = {
#ifdef _WIN32
	{ OPT_PARENTPID, "--parentpid", SO_REQ_SEP },
#endif
	{ OPT_SOURCE_CLUSTER, "-s", SO_REQ_SEP },
	{ OPT_SOURCE_CLUSTER, "--source", SO_REQ_SEP },
	{ OPT_DEST_CLUSTER, "-d", SO_REQ_SEP },
	{ OPT_DEST_CLUSTER, "--destination", SO_REQ_SEP },
	{ OPT_ERRORLIMIT, "-e", SO_REQ_SEP },
	{ OPT_ERRORLIMIT, "--errorlimit", SO_REQ_SEP },
	{ OPT_TAGNAME, "-t", SO_REQ_SEP },
	{ OPT_TAGNAME, "--tagname", SO_REQ_SEP },
	{ OPT_TRACE, "--log", SO_NONE },
	{ OPT_TRACE_DIR, "--logdir", SO_REQ_SEP },
	{ OPT_TRACE_FORMAT, "--trace_format", SO_REQ_SEP },
	{ OPT_TRACE_LOG_GROUP, "--loggroup", SO_REQ_SEP },
	{ OPT_VERSION, "--version", SO_NONE },
	{ OPT_VERSION, "-v", SO_NONE },
	{ OPT_QUIET, "-q", SO_NONE },
	{ OPT_QUIET, "--quiet", SO_NONE },
	{ OPT_CRASHONERROR, "--crash", SO_NONE },
	{ OPT_MEMLIMIT, "-m", SO_REQ_SEP },
	{ OPT_MEMLIMIT, "--memory", SO_REQ_SEP },
	{ OPT_HELP, "-?", SO_NONE },
	{ OPT_HELP, "-h", SO_NONE },
	{ OPT_HELP, "--help", SO_NONE },
	{ OPT_DEVHELP, "--dev-help", SO_NONE },
	{ OPT_KNOB, "--knob_", SO_REQ_SEP },
#ifndef TLS_DISABLED
	TLS_OPTION_FLAGS
#endif
	    SO_END_OF_OPTIONS
};

CSimpleOpt::SOption g_rgDBSwitchOptions[] = {
#ifdef _WIN32
	{ OPT_PARENTPID, "--parentpid", SO_REQ_SEP },
#endif
	{ OPT_SOURCE_CLUSTER, "-s", SO_REQ_SEP },
	{ OPT_SOURCE_CLUSTER, "--source", SO_REQ_SEP },
	{ OPT_DEST_CLUSTER, "-d", SO_REQ_SEP },
	{ OPT_DEST_CLUSTER, "--destination", SO_REQ_SEP },
	{ OPT_TAGNAME, "-t", SO_REQ_SEP },
	{ OPT_TAGNAME, "--tagname", SO_REQ_SEP },
	{ OPT_TRACE, "--log", SO_NONE },
	{ OPT_TRACE_DIR, "--logdir", SO_REQ_SEP },
	{ OPT_TRACE_FORMAT, "--trace_format", SO_REQ_SEP },
	{ OPT_TRACE_LOG_GROUP, "--loggroup", SO_REQ_SEP },
	{ OPT_QUIET, "-q", SO_NONE },
	{ OPT_QUIET, "--quiet", SO_NONE },
	{ OPT_VERSION, "--version", SO_NONE },
	{ OPT_VERSION, "-v", SO_NONE },
	{ OPT_FORCE, "-f", SO_NONE },
	{ OPT_CRASHONERROR, "--crash", SO_NONE },
	{ OPT_MEMLIMIT, "-m", SO_REQ_SEP },
	{ OPT_MEMLIMIT, "--memory", SO_REQ_SEP },
	{ OPT_HELP, "-?", SO_NONE },
	{ OPT_HELP, "-h", SO_NONE },
	{ OPT_HELP, "--help", SO_NONE },
	{ OPT_DEVHELP, "--dev-help", SO_NONE },
	{ OPT_KNOB, "--knob_", SO_REQ_SEP },
#ifndef TLS_DISABLED
	TLS_OPTION_FLAGS
#endif
	    SO_END_OF_OPTIONS
};

CSimpleOpt::SOption g_rgDBAbortOptions[] = {
#ifdef _WIN32
	{ OPT_PARENTPID, "--parentpid", SO_REQ_SEP },
#endif
	{ OPT_SOURCE_CLUSTER, "-s", SO_REQ_SEP },
	{ OPT_SOURCE_CLUSTER, "--source", SO_REQ_SEP },
	{ OPT_DEST_CLUSTER, "-d", SO_REQ_SEP },
	{ OPT_DEST_CLUSTER, "--destination", SO_REQ_SEP },
	{ OPT_CLEANUP, "--cleanup", SO_NONE },
	{ OPT_DSTONLY, "--dstonly", SO_NONE },
	{ OPT_TAGNAME, "-t", SO_REQ_SEP },
	{ OPT_TAGNAME, "--tagname", SO_REQ_SEP },
	{ OPT_TRACE, "--log", SO_NONE },
	{ OPT_TRACE_DIR, "--logdir", SO_REQ_SEP },
	{ OPT_TRACE_FORMAT, "--trace_format", SO_REQ_SEP },
	{ OPT_TRACE_LOG_GROUP, "--loggroup", SO_REQ_SEP },
	{ OPT_QUIET, "-q", SO_NONE },
	{ OPT_QUIET, "--quiet", SO_NONE },
	{ OPT_VERSION, "--version", SO_NONE },
	{ OPT_VERSION, "-v", SO_NONE },
	{ OPT_CRASHONERROR, "--crash", SO_NONE },
	{ OPT_MEMLIMIT, "-m", SO_REQ_SEP },
	{ OPT_MEMLIMIT, "--memory", SO_REQ_SEP },
	{ OPT_HELP, "-?", SO_NONE },
	{ OPT_HELP, "-h", SO_NONE },
	{ OPT_HELP, "--help", SO_NONE },
	{ OPT_DEVHELP, "--dev-help", SO_NONE },
	{ OPT_KNOB, "--knob_", SO_REQ_SEP },
#ifndef TLS_DISABLED
	TLS_OPTION_FLAGS
#endif
	    SO_END_OF_OPTIONS
};

CSimpleOpt::SOption g_rgDBPauseOptions[] = {
#ifdef _WIN32
	{ OPT_PARENTPID, "--parentpid", SO_REQ_SEP },
#endif
	{ OPT_SOURCE_CLUSTER, "-s", SO_REQ_SEP },
	{ OPT_SOURCE_CLUSTER, "--source", SO_REQ_SEP },
	{ OPT_DEST_CLUSTER, "-d", SO_REQ_SEP },
	{ OPT_DEST_CLUSTER, "--destination", SO_REQ_SEP },
	{ OPT_TRACE, "--log", SO_NONE },
	{ OPT_TRACE_DIR, "--logdir", SO_REQ_SEP },
	{ OPT_TRACE_FORMAT, "--trace_format", SO_REQ_SEP },
	{ OPT_TRACE_LOG_GROUP, "--loggroup", SO_REQ_SEP },
	{ OPT_QUIET, "-q", SO_NONE },
	{ OPT_QUIET, "--quiet", SO_NONE },
	{ OPT_VERSION, "--version", SO_NONE },
	{ OPT_VERSION, "-v", SO_NONE },
	{ OPT_CRASHONERROR, "--crash", SO_NONE },
	{ OPT_MEMLIMIT, "-m", SO_REQ_SEP },
	{ OPT_MEMLIMIT, "--memory", SO_REQ_SEP },
	{ OPT_HELP, "-?", SO_NONE },
	{ OPT_HELP, "-h", SO_NONE },
	{ OPT_HELP, "--help", SO_NONE },
	{ OPT_DEVHELP, "--dev-help", SO_NONE },
	{ OPT_KNOB, "--knob_", SO_REQ_SEP },
#ifndef TLS_DISABLED
	TLS_OPTION_FLAGS
#endif
	    SO_END_OF_OPTIONS
};

const KeyRef exeAgent = LiteralStringRef("backup_agent");
const KeyRef exeBackup = LiteralStringRef("fdbbackup");
const KeyRef exeRestore = LiteralStringRef("fdbrestore");
const KeyRef exeFastRestoreTool = LiteralStringRef("fastrestore_tool"); // must be lower case
const KeyRef exeDatabaseAgent = LiteralStringRef("dr_agent");
const KeyRef exeDatabaseBackup = LiteralStringRef("fdbdr");

extern const char* getSourceVersion();

#ifdef _WIN32
void parentWatcher(void* parentHandle) {
	HANDLE parent = (HANDLE)parentHandle;
	int signal = WaitForSingleObject(parent, INFINITE);
	CloseHandle(parentHandle);
	if (signal == WAIT_OBJECT_0)
		criticalError(FDB_EXIT_SUCCESS, "ParentProcessExited", "Parent process exited");
	TraceEvent(SevError, "ParentProcessWaitFailed").detail("RetCode", signal).GetLastError();
}

#endif

static void printVersion() {
	printf("FoundationDB " FDB_VT_PACKAGE_NAME " (v" FDB_VT_VERSION ")\n");
	printf("source version %s\n", getSourceVersion());
	printf("protocol %llx\n", (long long)currentProtocolVersion.version());
}

const char* BlobCredentialInfo =
    "  BLOB CREDENTIALS\n"
    "     Blob account secret keys can optionally be omitted from blobstore:// URLs, in which case they will be\n"
    "     loaded, if possible, from 1 or more blob credentials definition files.\n\n"
    "     These files can be specified with the --blob_credentials argument described above or via the environment "
    "variable\n"
    "     FDB_BLOB_CREDENTIALS, whose value is a colon-separated list of files.  The command line takes priority over\n"
    "     over the environment but all files from both sources are used.\n\n"
    "     At connect time, the specified files are read in order and the first matching account specification "
    "(user@host)\n"
    "     will be used to obtain the secret key.\n\n"
    "     The JSON schema is:\n"
    "        { \"accounts\" : { \"user@host\" : { \"secret\" : \"SECRETKEY\" }, \"user2@host2\" : { \"secret\" : "
    "\"SECRET\" } } }\n";

static void printHelpTeaser(const char* name) {
	fprintf(stderr, "Try `%s --help' for more information.\n", name);
}

static void printAgentUsage(bool devhelp) {
	printf("FoundationDB " FDB_VT_PACKAGE_NAME " (v" FDB_VT_VERSION ")\n");
	printf("Usage: %s [OPTIONS]\n\n", exeAgent.toString().c_str());
	printf("  -C CONNFILE    The path of a file containing the connection string for the\n"
	       "                 FoundationDB cluster. The default is first the value of the\n"
	       "                 FDB_CLUSTER_FILE environment variable, then `./fdb.cluster',\n"
	       "                 then `%s'.\n",
	       platform::getDefaultClusterFilePath().c_str());
	printf("  --log          Enables trace file logging for the CLI session.\n"
	       "  --logdir PATH  Specifes the output directory for trace files. If\n"
	       "                 unspecified, defaults to the current directory. Has\n"
	       "                 no effect unless --log is specified.\n");
	printf("  --loggroup LOG_GROUP\n"
	       "                 Sets the LogGroup field with the specified value for all\n"
	       "                 events in the trace output (defaults to `default').\n");
	printf("  --trace_format FORMAT\n"
	       "                 Select the format of the trace files. xml (the default) and json are supported.\n"
	       "                 Has no effect unless --log is specified.\n");
	printf("  -m SIZE, --memory SIZE\n"
	       "                 Memory limit. The default value is 8GiB. When specified\n"
	       "                 without a unit, MiB is assumed.\n");
#ifndef TLS_DISABLED
	printf(TLS_HELP);
#endif
	printf("  -v, --version  Print version information and exit.\n");
	printf("  -h, --help     Display this help and exit.\n");

	if (devhelp) {
#ifdef _WIN32
		printf("  -n             Create a new console.\n");
		printf("  -q             Disable error dialog on crash.\n");
		printf("  --parentpid PID\n");
		printf("                 Specify a process after whose termination to exit.\n");
#endif
	}

	printf("\n");
	puts(BlobCredentialInfo);

	return;
}

void printBackupContainerInfo() {
	printf("                 Backup URL forms:\n\n");
	std::vector<std::string> formats = IBackupContainer::getURLFormats();
	for (auto& f : formats)
		printf("                     %s\n", f.c_str());
	printf("\n");
}

static void printBackupUsage(bool devhelp) {
	printf("FoundationDB " FDB_VT_PACKAGE_NAME " (v" FDB_VT_VERSION ")\n");
	printf("Usage: %s (start | status | abort | wait | discontinue | pause | resume | expire | delete | describe | "
	       "list | query | cleanup) [OPTIONS]\n\n",
	       exeBackup.toString().c_str());
	printf("  -C CONNFILE    The path of a file containing the connection string for the\n"
	       "                 FoundationDB cluster. The default is first the value of the\n"
	       "                 FDB_CLUSTER_FILE environment variable, then `./fdb.cluster',\n"
	       "                 then `%s'.\n",
	       platform::getDefaultClusterFilePath().c_str());
	printf("  -d, --destcontainer URL\n"
	       "                 The Backup container URL for start, modify, describe, query, expire, and delete "
	       "operations.\n");
	printBackupContainerInfo();
	printf("  -b, --base_url BASEURL\n"
	       "                 Base backup URL for list operations.  This looks like a Backup URL but without a backup "
	       "name.\n");
	printf("  --blob_credentials FILE\n"
	       "                 File containing blob credentials in JSON format.  Can be specified multiple times for "
	       "multiple files.  See below for more details.\n");
	printf("  --expire_before_timestamp DATETIME\n"
	       "                 Datetime cutoff for expire operations.  Requires a cluster file and will use "
	       "version/timestamp metadata\n"
	       "                 in the database to obtain a cutoff version very close to the timestamp given in %s.\n",
	       BackupAgentBase::timeFormat().c_str());
	printf("  --expire_before_version VERSION\n"
	       "                 Version cutoff for expire operations.  Deletes data files containing no data at or after "
	       "VERSION.\n");
	printf("  --delete_before_days NUM_DAYS\n"
	       "                 Another way to specify version cutoff for expire operations.  Deletes data files "
	       "containing no data at or after a\n"
	       "                 version approximately NUM_DAYS days worth of versions prior to the latest log version in "
	       "the backup.\n");
	printf("  -qrv --query_restore_version VERSION\n"
	       "                 For query operations, set target version for restoring a backup. Set -1 for maximum\n"
	       "                 restorable version (default) and -2 for minimum restorable version.\n");
	printf(
	    "  --query_restore_timestamp DATETIME\n"
	    "                 For query operations, instead of a numeric version, use this to specify a timestamp in %s\n",
	    BackupAgentBase::timeFormat().c_str());
	printf(
	    "                 and it will be converted to a version from that time using metadata in the cluster file.\n");
	printf("  --restorable_after_timestamp DATETIME\n"
	       "                 For expire operations, set minimum acceptable restorability to the version equivalent of "
	       "DATETIME and later.\n");
	printf("  --restorable_after_version VERSION\n"
	       "                 For expire operations, set minimum acceptable restorability to the VERSION and later.\n");
	printf("  --min_restorable_days NUM_DAYS\n"
	       "                 For expire operations, set minimum acceptable restorability to approximately NUM_DAYS "
	       "days worth of versions\n"
	       "                 prior to the latest log version in the backup.\n");
	printf("  --version_timestamps\n");
	printf("                 For describe operations, lookup versions in the database to obtain timestamps.  A cluster "
	       "file is required.\n");
	printf(
	    "  -f, --force    For expire operations, force expiration even if minimum restorability would be violated.\n");
	printf("  -s, --snapshot_interval DURATION\n"
	       "                 For start or modify operations, specifies the backup's default target snapshot interval "
	       "as DURATION seconds.  Defaults to %d for start operations.\n",
	       CLIENT_KNOBS->BACKUP_DEFAULT_SNAPSHOT_INTERVAL_SEC);
	printf("  --active_snapshot_interval DURATION\n"
	       "                 For modify operations, sets the desired interval for the backup's currently active "
	       "snapshot, relative to the start of the snapshot.\n");
	printf("  --verify_uid UID\n"
	       "                 Specifies a UID to verify against the BackupUID of the running backup.  If provided, the "
	       "UID is verified in the same transaction\n"
	       "                 which sets the new backup parameters (if the UID matches).\n");
	printf("  -e ERRORLIMIT  The maximum number of errors printed by status (default is 10).\n");
	printf("  -k KEYS        List of key ranges to backup or to filter the backup in query operations.\n"
	       "                 If not specified, the entire database will be backed up or no filter will be applied.\n");
	printf("  --partitioned_log_experimental  Starts with new type of backup system using partitioned logs.\n");
	printf("  -n, --dryrun   For backup start or restore start, performs a trial run with no actual changes made.\n");
	printf("  --log          Enables trace file logging for the CLI session.\n"
	       "  --logdir PATH  Specifes the output directory for trace files. If\n"
	       "                 unspecified, defaults to the current directory. Has\n"
	       "                 no effect unless --log is specified.\n");
	printf("  --loggroup LOG_GROUP\n"
	       "                 Sets the LogGroup field with the specified value for all\n"
	       "                 events in the trace output (defaults to `default').\n");
	printf("  --trace_format FORMAT\n"
	       "                 Select the format of the trace files. xml (the default) and json are supported.\n"
	       "                 Has no effect unless --log is specified.\n");
	printf("  --max_cleanup_seconds SECONDS\n"
	       "                 Specifies the amount of time a backup or DR needs to be stale before cleanup will\n"
	       "                 remove mutations for it. By default this is set to one hour.\n");
	printf("  --delete_data\n"
	       "                 This flag will cause cleanup to remove mutations for the most stale backup or DR.\n");
	printf("  --incremental\n"
	       "                 Performs incremental backup without the base backup.\n"
	       "                 This option indicates to the backup agent that it will only need to record the log files, "
	       "and ignore the range files.\n");
#ifndef TLS_DISABLED
	printf(TLS_HELP);
#endif
	printf("  -v, --version  Print version information and exit.\n");
	printf("  -w, --wait     Wait for the backup to complete (allowed with `start' and `discontinue').\n");
	printf("  -z, --no-stop-when-done\n"
	       "                 Do not stop backup when restorable.\n");
	printf("  -h, --help     Display this help and exit.\n");

	if (devhelp) {
#ifdef _WIN32
		printf("  -n             Create a new console.\n");
		printf("  -q             Disable error dialog on crash.\n");
		printf("  --parentpid PID\n");
		printf("                 Specify a process after whose termination to exit.\n");
#endif
		printf("  --deep         For describe operations, do not use cached metadata.  Warning: Very slow\n");
	}
	printf("\n"
	       "  KEYS FORMAT:   \"<BEGINKEY> <ENDKEY>\" [...]\n");
	printf("\n");
	puts(BlobCredentialInfo);

	return;
}

static void printRestoreUsage(bool devhelp) {
	printf("FoundationDB " FDB_VT_PACKAGE_NAME " (v" FDB_VT_VERSION ")\n");
	printf("Usage: %s (start | status | abort | wait) [OPTIONS]\n\n", exeRestore.toString().c_str());
	// printf("  FOLDERS        Paths to folders containing the backup files.\n");
	printf("Options for all commands:\n\n");
	printf("  --dest_cluster_file CONNFILE\n");
	printf("                 The cluster file to restore data into.\n");
	printf("  -t, --tagname TAGNAME\n");
	printf("                 The restore tag to act on.  Default is 'default'\n");
	printf("Options for start:\n\n");
	printf("  -r URL         The Backup URL for the restore to read from.\n");
	printBackupContainerInfo();
	printf("  -w, --waitfordone\n");
	printf("                 Wait for the restore to complete before exiting.  Prints progress updates.\n");
	printf("  -k KEYS        List of key ranges from the backup to restore.\n");
	printf("  --remove_prefix PREFIX\n");
	printf("                 Prefix to remove from the restored keys.\n");
	printf("  --add_prefix PREFIX\n");
	printf("                 Prefix to add to the restored keys\n");
	printf("  -n, --dryrun   Perform a trial run with no changes made.\n");
	printf("  --log          Enables trace file logging for the CLI session.\n"
	       "  --logdir PATH  Specifies the output directory for trace files. If\n"
	       "                 unspecified, defaults to the current directory. Has\n"
	       "                 no effect unless --log is specified.\n");
	printf("  --loggroup LOG_GROUP\n"
	       "                 Sets the LogGroup field with the specified value for all\n"
	       "                 events in the trace output (defaults to `default').\n");
	printf("  --trace_format FORMAT\n"
	       "                 Select the format of the trace files. xml (the default) and json are supported.\n"
	       "                 Has no effect unless --log is specified.\n");
	printf("  --incremental\n"
	       "                 Performs incremental restore without the base backup.\n"
	       "                 This tells the backup agent to only replay the log files from the backup source.\n"
	       "                 This also allows a restore to be performed into a non-empty destination database.\n");
	printf("  --begin_version\n"
	       "                 To be used in conjunction with incremental restore.\n"
	       "                 Indicates to the backup agent to only begin replaying log files from a certain version, "
	       "instead of the entire set.\n");
#ifndef TLS_DISABLED
	printf(TLS_HELP);
#endif
	printf("  -v DBVERSION   The version at which the database will be restored.\n");
	printf("  --timestamp    Instead of a numeric version, use this to specify a timestamp in %s\n",
	       BackupAgentBase::timeFormat().c_str());
	printf(
	    "                 and it will be converted to a version from that time using metadata in orig_cluster_file.\n");
	printf("  --orig_cluster_file CONNFILE\n");
	printf("                 The cluster file for the original database from which the backup was created.  The "
	       "original database\n");
	printf("                 is only needed to convert a --timestamp argument to a database version.\n");
	printf("  -h, --help     Display this help and exit.\n");

	if (devhelp) {
#ifdef _WIN32
		printf("  -q             Disable error dialog on crash.\n");
		printf("  --parentpid PID\n");
		printf("                 Specify a process after whose termination to exit.\n");
#endif
	}

	printf("\n"
	       "  KEYS FORMAT:   \"<BEGINKEY> <ENDKEY>\" [...]\n");
	printf("\n");
	puts(BlobCredentialInfo);

	return;
}

static void printFastRestoreUsage(bool devhelp) {
	printf(" NOTE: Fast restore aims to support the same fdbrestore option list.\n");
	printf("       But fast restore is still under development. The options may not be fully supported.\n");
	printf(" Supported options are: --dest_cluster_file, -r, --waitfordone, --logdir\n");
	printRestoreUsage(devhelp);
	return;
}

static void printDBAgentUsage(bool devhelp) {
	printf("FoundationDB " FDB_VT_PACKAGE_NAME " (v" FDB_VT_VERSION ")\n");
	printf("Usage: %s [OPTIONS]\n\n", exeDatabaseAgent.toString().c_str());
	printf("  -d CONNFILE    The path of a file containing the connection string for the\n"
	       "                 destination FoundationDB cluster.\n");
	printf("  -s CONNFILE    The path of a file containing the connection string for the\n"
	       "                 source FoundationDB cluster.\n");
	printf("  --log          Enables trace file logging for the CLI session.\n"
	       "  --logdir PATH  Specifes the output directory for trace files. If\n"
	       "                 unspecified, defaults to the current directory. Has\n"
	       "                 no effect unless --log is specified.\n");
	printf("  --loggroup LOG_GROUP\n"
	       "                 Sets the LogGroup field with the specified value for all\n"
	       "                 events in the trace output (defaults to `default').\n");
	printf("  --trace_format FORMAT\n"
	       "                 Select the format of the trace files. xml (the default) and json are supported.\n"
	       "                 Has no effect unless --log is specified.\n");
	printf("  -m SIZE, --memory SIZE\n"
	       "                 Memory limit. The default value is 8GiB. When specified\n"
	       "                 without a unit, MiB is assumed.\n");
#ifndef TLS_DISABLED
	printf(TLS_HELP);
#endif
	printf("  -v, --version  Print version information and exit.\n");
	printf("  -h, --help     Display this help and exit.\n");
	if (devhelp) {
#ifdef _WIN32
		printf("  -n             Create a new console.\n");
		printf("  -q             Disable error dialog on crash.\n");
		printf("  --parentpid PID\n");
		printf("                 Specify a process after whose termination to exit.\n");
#endif
	}

	return;
}

static void printDBBackupUsage(bool devhelp) {
	printf("FoundationDB " FDB_VT_PACKAGE_NAME " (v" FDB_VT_VERSION ")\n");
	printf("Usage: %s (start | status | switch | abort | pause | resume) [OPTIONS]\n\n",
	       exeDatabaseBackup.toString().c_str());
	printf("  -d, --destination CONNFILE\n"
	       "                 The path of a file containing the connection string for the\n");
	printf("                 destination FoundationDB cluster.\n");
	printf("  -s, --source CONNFILE\n"
	       "                 The path of a file containing the connection string for the\n"
	       "                 source FoundationDB cluster.\n");
	printf("  -e ERRORLIMIT  The maximum number of errors printed by status (default is 10).\n");
	printf("  -k KEYS        List of key ranges to backup.\n"
	       "                 If not specified, the entire database will be backed up.\n");
	printf("  --cleanup      Abort will attempt to stop mutation logging on the source cluster.\n");
	printf("  --dstonly      Abort will not make any changes on the source cluster.\n");
#ifndef TLS_DISABLED
	printf(TLS_HELP);
#endif
	printf("  --log          Enables trace file logging for the CLI session.\n"
	       "  --logdir PATH  Specifes the output directory for trace files. If\n"
	       "                 unspecified, defaults to the current directory. Has\n"
	       "                 no effect unless --log is specified.\n");
	printf("  --loggroup LOG_GROUP\n"
	       "                 Sets the LogGroup field with the specified value for all\n"
	       "                 events in the trace output (defaults to `default').\n");
	printf("  --trace_format FORMAT\n"
	       "                 Select the format of the trace files. xml (the default) and json are supported.\n"
	       "                 Has no effect unless --log is specified.\n");
	printf("  -v, --version  Print version information and exit.\n");
	printf("  -h, --help     Display this help and exit.\n");
	printf("\n"
	       "  KEYS FORMAT:   \"<BEGINKEY> <ENDKEY>\" [...]\n");

	if (devhelp) {
#ifdef _WIN32
		printf("  -n             Create a new console.\n");
		printf("  -q             Disable error dialog on crash.\n");
		printf("  --parentpid PID\n");
		printf("                 Specify a process after whose termination to exit.\n");
#endif
	}

	return;
}

static void printUsage(enumProgramExe programExe, bool devhelp) {

	switch (programExe) {
	case EXE_AGENT:
		printAgentUsage(devhelp);
		break;
	case EXE_BACKUP:
		printBackupUsage(devhelp);
		break;
	case EXE_RESTORE:
		printRestoreUsage(devhelp);
		break;
	case EXE_FASTRESTORE_TOOL:
		printFastRestoreUsage(devhelp);
		break;
	case EXE_DR_AGENT:
		printDBAgentUsage(devhelp);
		break;
	case EXE_DB_BACKUP:
		printDBBackupUsage(devhelp);
		break;
	case EXE_UNDEFINED:
	default:
		break;
	}

	return;
}

extern bool g_crashOnError;

// Return the type of program executable based on the name of executable file
enumProgramExe getProgramType(std::string programExe) {
	enumProgramExe enProgramExe = EXE_UNDEFINED;

	// lowercase the string
	std::transform(programExe.begin(), programExe.end(), programExe.begin(), ::tolower);

	// Remove the extension, if Windows
#ifdef _WIN32
	size_t lastDot = programExe.find_last_of(".");
	if (lastDot != std::string::npos) {
		size_t lastSlash = programExe.find_last_of("\\");

		// Ensure last dot is after last slash, if present
		if ((lastSlash == std::string::npos) || (lastSlash < lastDot)) {
			programExe = programExe.substr(0, lastDot);
		}
	}
#endif
	// For debugging convenience, remove .debug suffix if present.
	if (StringRef(programExe).endsWith(LiteralStringRef(".debug")))
		programExe = programExe.substr(0, programExe.size() - 6);

	// Check if backup agent
	if ((programExe.length() >= exeAgent.size()) &&
	    (programExe.compare(programExe.length() - exeAgent.size(), exeAgent.size(), (const char*)exeAgent.begin()) ==
	     0)) {
		enProgramExe = EXE_AGENT;
	}

	// Check if backup
	else if ((programExe.length() >= exeBackup.size()) &&
	         (programExe.compare(
	              programExe.length() - exeBackup.size(), exeBackup.size(), (const char*)exeBackup.begin()) == 0)) {
		enProgramExe = EXE_BACKUP;
	}

	// Check if restore
	else if ((programExe.length() >= exeRestore.size()) &&
	         (programExe.compare(
	              programExe.length() - exeRestore.size(), exeRestore.size(), (const char*)exeRestore.begin()) == 0)) {
		enProgramExe = EXE_RESTORE;
	}

	// Check if restore
	else if ((programExe.length() >= exeFastRestoreTool.size()) &&
	         (programExe.compare(programExe.length() - exeFastRestoreTool.size(),
	                             exeFastRestoreTool.size(),
	                             (const char*)exeFastRestoreTool.begin()) == 0)) {
		enProgramExe = EXE_FASTRESTORE_TOOL;
	}

	// Check if db agent
	else if ((programExe.length() >= exeDatabaseAgent.size()) &&
	         (programExe.compare(programExe.length() - exeDatabaseAgent.size(),
	                             exeDatabaseAgent.size(),
	                             (const char*)exeDatabaseAgent.begin()) == 0)) {
		enProgramExe = EXE_DR_AGENT;
	}

	// Check if db backup
	else if ((programExe.length() >= exeDatabaseBackup.size()) &&
	         (programExe.compare(programExe.length() - exeDatabaseBackup.size(),
	                             exeDatabaseBackup.size(),
	                             (const char*)exeDatabaseBackup.begin()) == 0)) {
		enProgramExe = EXE_DB_BACKUP;
	}

	return enProgramExe;
}

enumBackupType getBackupType(std::string backupType) {
	enumBackupType enBackupType = BACKUP_UNDEFINED;

	// lowercase the string
	std::transform(backupType.begin(), backupType.end(), backupType.begin(), ::tolower);

	static std::map<std::string, enumBackupType> values;
	if (values.empty()) {
		values["start"] = BACKUP_START;
		values["status"] = BACKUP_STATUS;
		values["abort"] = BACKUP_ABORT;
		values["cleanup"] = BACKUP_CLEANUP;
		values["wait"] = BACKUP_WAIT;
		values["discontinue"] = BACKUP_DISCONTINUE;
		values["pause"] = BACKUP_PAUSE;
		values["resume"] = BACKUP_RESUME;
		values["expire"] = BACKUP_EXPIRE;
		values["delete"] = BACKUP_DELETE;
		values["describe"] = BACKUP_DESCRIBE;
		values["list"] = BACKUP_LIST;
		values["query"] = BACKUP_QUERY;
		values["dump"] = BACKUP_DUMP;
		values["modify"] = BACKUP_MODIFY;
	}

	auto i = values.find(backupType);
	if (i != values.end())
		enBackupType = i->second;

	return enBackupType;
}

enumRestoreType getRestoreType(std::string name) {
	if (name == "start")
		return RESTORE_START;
	if (name == "abort")
		return RESTORE_ABORT;
	if (name == "status")
		return RESTORE_STATUS;
	if (name == "wait")
		return RESTORE_WAIT;
	return RESTORE_UNKNOWN;
}

enumDBType getDBType(std::string dbType) {
	enumDBType enBackupType = DB_UNDEFINED;

	// lowercase the string
	std::transform(dbType.begin(), dbType.end(), dbType.begin(), ::tolower);

	static std::map<std::string, enumDBType> values;
	if (values.empty()) {
		values["start"] = DB_START;
		values["status"] = DB_STATUS;
		values["switch"] = DB_SWITCH;
		values["abort"] = DB_ABORT;
		values["pause"] = DB_PAUSE;
		values["resume"] = DB_RESUME;
	}

	auto i = values.find(dbType);
	if (i != values.end())
		enBackupType = i->second;

	return enBackupType;
}

ACTOR Future<std::string> getLayerStatus(Reference<ReadYourWritesTransaction> tr,
                                         std::string name,
                                         std::string id,
                                         enumProgramExe exe,
                                         Database dest,
                                         bool snapshot = false) {
	// This process will write a document that looks like this:
	// { backup : { $expires : {<subdoc>}, version: <version from approximately 30 seconds from now> }
	// so that the value under 'backup' will eventually expire to null and thus be ignored by
	// readers of status.  This is because if all agents die then they can no longer clean up old
	// status docs from other dead agents.

	state Version readVer = wait(tr->getReadVersion());

	state json_spirit::mValue layersRootValue; // Will contain stuff that goes into the doc at the layers status root
	JSONDoc layersRoot(layersRootValue); // Convenient mutator / accessor for the layers root
	JSONDoc op = layersRoot.subDoc(name); // Operator object for the $expires operation
	// Create the $expires key which is where the rest of the status output will go

	state JSONDoc layerRoot = op.subDoc("$expires");
	// Set the version argument in the $expires operator object.
	op.create("version") = readVer + 120 * CLIENT_KNOBS->CORE_VERSIONSPERSECOND;

	layerRoot.create("instances_running.$sum") = 1;
	layerRoot.create("last_updated.$max") = now();

	state JSONDoc o = layerRoot.subDoc("instances." + id);

	o.create("version") = FDB_VT_VERSION;
	o.create("id") = id;
	o.create("last_updated") = now();
	o.create("memory_usage") = (int64_t)getMemoryUsage();
	o.create("resident_size") = (int64_t)getResidentMemoryUsage();
	o.create("main_thread_cpu_seconds") = getProcessorTimeThread();
	o.create("process_cpu_seconds") = getProcessorTimeProcess();
	o.create("configured_workers") = CLIENT_KNOBS->BACKUP_TASKS_PER_AGENT;

	if (exe == EXE_AGENT) {
		static BlobStoreEndpoint::Stats last_stats;
		static double last_ts = 0;
		BlobStoreEndpoint::Stats current_stats = BlobStoreEndpoint::s_stats;
		JSONDoc blobstats = o.create("blob_stats");
		blobstats.create("total") = current_stats.getJSON();
		BlobStoreEndpoint::Stats diff = current_stats - last_stats;
		json_spirit::mObject diffObj = diff.getJSON();
		if (last_ts > 0)
			diffObj["bytes_per_second"] = double(current_stats.bytes_sent - last_stats.bytes_sent) / (now() - last_ts);
		blobstats.create("recent") = diffObj;
		last_stats = current_stats;
		last_ts = now();

		JSONDoc totalBlobStats = layerRoot.subDoc("blob_recent_io");
		for (auto& p : diffObj)
			totalBlobStats.create(p.first + ".$sum") = p.second;

		state FileBackupAgent fba;
		state std::vector<KeyBackedTag> backupTags = wait(getAllBackupTags(tr, snapshot));
		state std::vector<Future<Version>> tagLastRestorableVersions;
		state std::vector<Future<EBackupState>> tagStates;
		state std::vector<Future<Reference<IBackupContainer>>> tagContainers;
		state std::vector<Future<int64_t>> tagRangeBytes;
		state std::vector<Future<int64_t>> tagLogBytes;
		state Future<Optional<Value>> fBackupPaused = tr->get(fba.taskBucket->getPauseKey(), snapshot);

		tr->setOption(FDBTransactionOptions::ACCESS_SYSTEM_KEYS);
		tr->setOption(FDBTransactionOptions::LOCK_AWARE);
		state std::vector<KeyBackedTag>::iterator tag;
		state std::vector<UID> backupTagUids;
		for (tag = backupTags.begin(); tag != backupTags.end(); tag++) {
			UidAndAbortedFlagT uidAndAbortedFlag = wait(tag->getOrThrow(tr, snapshot));
			BackupConfig config(uidAndAbortedFlag.first);
			backupTagUids.push_back(config.getUid());

			tagStates.push_back(config.stateEnum().getOrThrow(tr, snapshot));
			tagRangeBytes.push_back(config.rangeBytesWritten().getD(tr, snapshot, 0));
			tagLogBytes.push_back(config.logBytesWritten().getD(tr, snapshot, 0));
			tagContainers.push_back(config.backupContainer().getOrThrow(tr, snapshot));
			tagLastRestorableVersions.push_back(fba.getLastRestorable(tr, StringRef(tag->tagName), snapshot));
		}

		wait(waitForAll(tagLastRestorableVersions) && waitForAll(tagStates) && waitForAll(tagContainers) &&
		     waitForAll(tagRangeBytes) && waitForAll(tagLogBytes) && success(fBackupPaused));

		JSONDoc tagsRoot = layerRoot.subDoc("tags.$latest");
		layerRoot.create("tags.timestamp") = now();
		layerRoot.create("total_workers.$sum") =
		    fBackupPaused.get().present() ? 0 : CLIENT_KNOBS->BACKUP_TASKS_PER_AGENT;
		layerRoot.create("paused.$latest") = fBackupPaused.get().present();

		int j = 0;
		for (KeyBackedTag eachTag : backupTags) {
			Version last_restorable_version = tagLastRestorableVersions[j].get();
			double last_restorable_seconds_behind =
			    ((double)readVer - last_restorable_version) / CLIENT_KNOBS->CORE_VERSIONSPERSECOND;
			BackupAgentBase::enumState status = (BackupAgentBase::enumState)tagStates[j].get();
			const char* statusText = fba.getStateText(status);

			// The object for this backup tag inside this instance's subdocument
			JSONDoc tagRoot = tagsRoot.subDoc(eachTag.tagName);
			tagRoot.create("current_container") = tagContainers[j].get()->getURL();
			tagRoot.create("current_status") = statusText;
			tagRoot.create("last_restorable_version") = tagLastRestorableVersions[j].get();
			tagRoot.create("last_restorable_seconds_behind") = last_restorable_seconds_behind;
			tagRoot.create("running_backup") =
			    (status == BackupAgentBase::STATE_RUNNING_DIFFERENTIAL || status == BackupAgentBase::STATE_RUNNING);
			tagRoot.create("running_backup_is_restorable") = (status == BackupAgentBase::STATE_RUNNING_DIFFERENTIAL);
			tagRoot.create("range_bytes_written") = tagRangeBytes[j].get();
			tagRoot.create("mutation_log_bytes_written") = tagLogBytes[j].get();
			tagRoot.create("mutation_stream_id") = backupTagUids[j].toString();

			j++;
		}
	} else if (exe == EXE_DR_AGENT) {
		state DatabaseBackupAgent dba;
		state Reference<ReadYourWritesTransaction> tr2(new ReadYourWritesTransaction(dest));
		tr2->setOption(FDBTransactionOptions::ACCESS_SYSTEM_KEYS);
		tr2->setOption(FDBTransactionOptions::LOCK_AWARE);
		state Standalone<RangeResultRef> tagNames = wait(tr2->getRange(dba.tagNames.range(), 10000, snapshot));
		state std::vector<Future<Optional<Key>>> backupVersion;
		state std::vector<Future<int>> backupStatus;
		state std::vector<Future<int64_t>> tagRangeBytesDR;
		state std::vector<Future<int64_t>> tagLogBytesDR;
		state Future<Optional<Value>> fDRPaused = tr->get(dba.taskBucket->getPauseKey(), snapshot);

		state std::vector<UID> drTagUids;
		for (int i = 0; i < tagNames.size(); i++) {
			backupVersion.push_back(tr2->get(tagNames[i].value.withPrefix(applyMutationsBeginRange.begin), snapshot));
			UID tagUID = BinaryReader::fromStringRef<UID>(tagNames[i].value, Unversioned());
			drTagUids.push_back(tagUID);
			backupStatus.push_back(dba.getStateValue(tr2, tagUID, snapshot));
			tagRangeBytesDR.push_back(dba.getRangeBytesWritten(tr2, tagUID, snapshot));
			tagLogBytesDR.push_back(dba.getLogBytesWritten(tr2, tagUID, snapshot));
		}

		wait(waitForAll(backupStatus) && waitForAll(backupVersion) && waitForAll(tagRangeBytesDR) &&
		     waitForAll(tagLogBytesDR) && success(fDRPaused));

		JSONDoc tagsRoot = layerRoot.subDoc("tags.$latest");
		layerRoot.create("tags.timestamp") = now();
		layerRoot.create("total_workers.$sum") = fDRPaused.get().present() ? 0 : CLIENT_KNOBS->BACKUP_TASKS_PER_AGENT;
		layerRoot.create("paused.$latest") = fDRPaused.get().present();

		for (int i = 0; i < tagNames.size(); i++) {
			std::string tagName = dba.sourceTagNames.unpack(tagNames[i].key).getString(0).toString();

			BackupAgentBase::enumState status = (BackupAgentBase::enumState)backupStatus[i].get();

			JSONDoc tagRoot = tagsRoot.create(tagName);
			tagRoot.create("running_backup") =
			    (status == BackupAgentBase::STATE_RUNNING_DIFFERENTIAL || status == BackupAgentBase::STATE_RUNNING);
			tagRoot.create("running_backup_is_restorable") = (status == BackupAgentBase::STATE_RUNNING_DIFFERENTIAL);
			tagRoot.create("range_bytes_written") = tagRangeBytesDR[i].get();
			tagRoot.create("mutation_log_bytes_written") = tagLogBytesDR[i].get();
			tagRoot.create("mutation_stream_id") = drTagUids[i].toString();

			if (backupVersion[i].get().present()) {
				double seconds_behind = ((double)readVer - BinaryReader::fromStringRef<Version>(
				                                               backupVersion[i].get().get(), Unversioned())) /
				                        CLIENT_KNOBS->CORE_VERSIONSPERSECOND;
				tagRoot.create("seconds_behind") = seconds_behind;
				//TraceEvent("BackupMetrics").detail("SecondsBehind", seconds_behind);
			}

			tagRoot.create("backup_state") = BackupAgentBase::getStateText(status);
		}
	}

	std::string json = json_spirit::write_string(layersRootValue);
	return json;
}

// Check for unparseable or expired statuses and delete them.
// First checks the first doc in the key range, and if it is valid, alive and not "me" then
// returns.  Otherwise, checks the rest of the range as well.
ACTOR Future<Void> cleanupStatus(Reference<ReadYourWritesTransaction> tr,
                                 std::string rootKey,
                                 std::string name,
                                 std::string id,
                                 int limit = 1) {
	state Standalone<RangeResultRef> docs = wait(tr->getRange(KeyRangeRef(rootKey, strinc(rootKey)), limit, true));
	state bool readMore = false;
	state int i;
	for (i = 0; i < docs.size(); ++i) {
		json_spirit::mValue docValue;
		try {
			json_spirit::read_string(docs[i].value.toString(), docValue);
			JSONDoc doc(docValue);
			// Update the reference version for $expires
			JSONDoc::expires_reference_version = tr->getReadVersion().get();
			// Evaluate the operators in the document, which will reduce to nothing if it is expired.
			doc.cleanOps();
			if (!doc.has(name + ".last_updated"))
				throw Error();

			// Alive and valid.
			// If limit == 1 and id is present then read more
			if (limit == 1 && doc.has(name + ".instances." + id))
				readMore = true;
		} catch (Error& e) {
			// If doc can't be parsed or isn't alive, delete it.
			TraceEvent(SevWarn, "RemovedDeadBackupLayerStatus").detail("Key", docs[i].key);
			tr->clear(docs[i].key);
			// If limit is 1 then read more.
			if (limit == 1)
				readMore = true;
		}
		if (readMore) {
			limit = 10000;
			Standalone<RangeResultRef> docs2 = wait(tr->getRange(KeyRangeRef(rootKey, strinc(rootKey)), limit, true));
			docs = std::move(docs2);
			readMore = false;
		}
	}

	return Void();
}

// Get layer status document for just this layer
ACTOR Future<json_spirit::mObject> getLayerStatus(Database src, std::string rootKey) {
	state Transaction tr(src);

	loop {
		try {
			tr.setOption(FDBTransactionOptions::ACCESS_SYSTEM_KEYS);
			tr.setOption(FDBTransactionOptions::LOCK_AWARE);
			state Standalone<RangeResultRef> kvPairs =
			    wait(tr.getRange(KeyRangeRef(rootKey, strinc(rootKey)), CLIENT_KNOBS->ROW_LIMIT_UNLIMITED));
			json_spirit::mObject statusDoc;
			JSONDoc modifier(statusDoc);
			for (auto& kv : kvPairs) {
				json_spirit::mValue docValue;
				json_spirit::read_string(kv.value.toString(), docValue);
				modifier.absorb(docValue);
			}
			JSONDoc::expires_reference_version = (uint64_t)tr.getReadVersion().get();
			modifier.cleanOps();
			return statusDoc;
		} catch (Error& e) {
			wait(tr.onError(e));
		}
	}
}

// Read layer status for this layer and get the total count of agent processes (instances) then adjust the poll delay
// based on that and BACKUP_AGGREGATE_POLL_RATE
ACTOR Future<Void> updateAgentPollRate(Database src, std::string rootKey, std::string name, double* pollDelay) {
	loop {
		try {
			json_spirit::mObject status = wait(getLayerStatus(src, rootKey));
			int64_t processes = 0;
			// If instances count is present and greater than 0 then update pollDelay
			if (JSONDoc(status).tryGet<int64_t>(name + ".instances_running", processes) && processes > 0) {
				// The aggregate poll rate is the target poll rate for all agent processes in the cluster
				// The poll rate (polls/sec) for a single processes is aggregate poll rate / processes, and pollDelay is
				// the inverse of that
				*pollDelay = (double)processes / CLIENT_KNOBS->BACKUP_AGGREGATE_POLL_RATE;
			}
		} catch (Error& e) {
			TraceEvent(SevWarn, "BackupAgentPollRateUpdateError").error(e);
		}
		wait(delay(CLIENT_KNOBS->BACKUP_AGGREGATE_POLL_RATE_UPDATE_INTERVAL));
	}
}

ACTOR Future<Void> statusUpdateActor(Database statusUpdateDest,
                                     std::string name,
                                     enumProgramExe exe,
                                     double* pollDelay,
                                     Database taskDest = Database(),
                                     std::string id = nondeterministicRandom()->randomUniqueID().toString()) {
	state std::string metaKey = layerStatusMetaPrefixRange.begin.toString() + "json/" + name;
	state std::string rootKey = backupStatusPrefixRange.begin.toString() + name + "/json";
	state std::string instanceKey = rootKey + "/" + "agent-" + id;
	state Reference<ReadYourWritesTransaction> tr(new ReadYourWritesTransaction(statusUpdateDest));
	state Future<Void> pollRateUpdater;

	// Register the existence of this layer in the meta key space
	loop {
		try {
			tr->setOption(FDBTransactionOptions::ACCESS_SYSTEM_KEYS);
			tr->setOption(FDBTransactionOptions::LOCK_AWARE);
			tr->set(metaKey, rootKey);
			wait(tr->commit());
			break;
		} catch (Error& e) {
			wait(tr->onError(e));
		}
	}

	// Write status periodically
	loop {
		tr->reset();
		try {
			loop {
				try {
					tr->setOption(FDBTransactionOptions::ACCESS_SYSTEM_KEYS);
					tr->setOption(FDBTransactionOptions::LOCK_AWARE);
					state Future<std::string> futureStatusDoc = getLayerStatus(tr, name, id, exe, taskDest, true);
					wait(cleanupStatus(tr, rootKey, name, id));
					std::string statusdoc = wait(futureStatusDoc);
					tr->set(instanceKey, statusdoc);
					wait(tr->commit());
					break;
				} catch (Error& e) {
					wait(tr->onError(e));
				}
			}

			wait(delay(CLIENT_KNOBS->BACKUP_STATUS_DELAY *
			           ((1.0 - CLIENT_KNOBS->BACKUP_STATUS_JITTER) +
			            2 * deterministicRandom()->random01() * CLIENT_KNOBS->BACKUP_STATUS_JITTER)));

			// Now that status was written at least once by this process (and hopefully others), start the poll rate
			// control updater if it wasn't started yet
			if (!pollRateUpdater.isValid() && pollDelay != nullptr)
				pollRateUpdater = updateAgentPollRate(statusUpdateDest, rootKey, name, pollDelay);
		} catch (Error& e) {
			TraceEvent(SevWarnAlways, "UnableToWriteStatus").error(e);
			wait(delay(10.0));
		}
	}
}

ACTOR Future<Void> runDBAgent(Database src, Database dest) {
	state double pollDelay = 1.0 / CLIENT_KNOBS->BACKUP_AGGREGATE_POLL_RATE;
	std::string id = nondeterministicRandom()->randomUniqueID().toString();
	state Future<Void> status = statusUpdateActor(src, "dr_backup", EXE_DR_AGENT, &pollDelay, dest, id);
	state Future<Void> status_other = statusUpdateActor(dest, "dr_backup_dest", EXE_DR_AGENT, &pollDelay, dest, id);

	state DatabaseBackupAgent backupAgent(src);

	loop {
		try {
			wait(backupAgent.run(dest, &pollDelay, CLIENT_KNOBS->BACKUP_TASKS_PER_AGENT));
			break;
		} catch (Error& e) {
			if (e.code() == error_code_operation_cancelled)
				throw;

			TraceEvent(SevError, "DA_runAgent").error(e);
			fprintf(stderr, "ERROR: DR agent encountered fatal error `%s'\n", e.what());

			wait(delay(FLOW_KNOBS->PREVENT_FAST_SPIN_DELAY));
		}
	}

	return Void();
}

ACTOR Future<Void> runAgent(Database db) {
	state double pollDelay = 1.0 / CLIENT_KNOBS->BACKUP_AGGREGATE_POLL_RATE;
	state Future<Void> status = statusUpdateActor(db, "backup", EXE_AGENT, &pollDelay);

	state FileBackupAgent backupAgent;

	loop {
		try {
			wait(backupAgent.run(db, &pollDelay, CLIENT_KNOBS->BACKUP_TASKS_PER_AGENT));
			break;
		} catch (Error& e) {
			if (e.code() == error_code_operation_cancelled)
				throw;

			TraceEvent(SevError, "BA_runAgent").error(e);
			fprintf(stderr, "ERROR: backup agent encountered fatal error `%s'\n", e.what());

			wait(delay(FLOW_KNOBS->PREVENT_FAST_SPIN_DELAY));
		}
	}

	return Void();
}

ACTOR Future<Void> submitDBBackup(Database src,
                                  Database dest,
                                  Standalone<VectorRef<KeyRangeRef>> backupRanges,
                                  std::string tagName) {
	try {
		state DatabaseBackupAgent backupAgent(src);

		// Backup everything, if no ranges were specified
		if (backupRanges.size() == 0) {
			backupRanges.push_back_deep(backupRanges.arena(), normalKeys);
		}

		wait(backupAgent.submitBackup(dest, KeyRef(tagName), backupRanges, false, StringRef(), StringRef(), true));

		// Check if a backup agent is running
		bool agentRunning = wait(backupAgent.checkActive(dest));

		if (!agentRunning) {
			printf("The DR on tag `%s' was successfully submitted but no DR agents are responding.\n",
			       printable(StringRef(tagName)).c_str());

			// Throw an error that will not display any additional information
			throw actor_cancelled();
		} else {
			printf("The DR on tag `%s' was successfully submitted.\n", printable(StringRef(tagName)).c_str());
		}
	}

	catch (Error& e) {
		if (e.code() == error_code_actor_cancelled)
			throw;
		switch (e.code()) {
		case error_code_backup_error:
			fprintf(stderr, "ERROR: An error was encountered during submission\n");
			break;
		case error_code_backup_duplicate:
			fprintf(stderr, "ERROR: A DR is already running on tag `%s'\n", printable(StringRef(tagName)).c_str());
			break;
		default:
			fprintf(stderr, "ERROR: %s\n", e.what());
			break;
		}

		throw backup_error();
	}

	return Void();
}

ACTOR Future<Void> submitBackup(Database db,
                                std::string url,
                                int initialSnapshotIntervalSeconds,
                                int snapshotIntervalSeconds,
                                Standalone<VectorRef<KeyRangeRef>> backupRanges,
                                std::string tagName,
                                bool dryRun,
                                bool waitForCompletion,
                                bool stopWhenDone,
                                bool usePartitionedLog,
                                bool incrementalBackupOnly) {
	try {
		state FileBackupAgent backupAgent;

		// Backup everything, if no ranges were specified
		if (backupRanges.size() == 0) {
			backupRanges.push_back_deep(backupRanges.arena(), normalKeys);
		}

		if (dryRun) {
			state KeyBackedTag tag = makeBackupTag(tagName);
			Optional<UidAndAbortedFlagT> uidFlag = wait(tag.get(db));

			if (uidFlag.present()) {
				BackupConfig config(uidFlag.get().first);
				EBackupState backupStatus = wait(config.stateEnum().getOrThrow(db));

				// Throw error if a backup is currently running until we support parallel backups
				if (BackupAgentBase::isRunnable((BackupAgentBase::enumState)backupStatus)) {
					throw backup_duplicate();
				}
			}

			if (waitForCompletion) {
				printf("Submitted and now waiting for the backup on tag `%s' to complete. (DRY RUN)\n",
				       printable(StringRef(tagName)).c_str());
			}

			else {
				// Check if a backup agent is running
				bool agentRunning = wait(backupAgent.checkActive(db));

				if (!agentRunning) {
					printf("The backup on tag `%s' was successfully submitted but no backup agents are responding. "
					       "(DRY RUN)\n",
					       printable(StringRef(tagName)).c_str());

					// Throw an error that will not display any additional information
					throw actor_cancelled();
				} else {
					printf("The backup on tag `%s' was successfully submitted. (DRY RUN)\n",
					       printable(StringRef(tagName)).c_str());
				}
			}
		}

		else {
			wait(backupAgent.submitBackup(db,
			                              KeyRef(url),
			                              initialSnapshotIntervalSeconds,
			                              snapshotIntervalSeconds,
			                              tagName,
			                              backupRanges,
			                              stopWhenDone,
			                              usePartitionedLog,
			                              incrementalBackupOnly));

			// Wait for the backup to complete, if requested
			if (waitForCompletion) {
				printf("Submitted and now waiting for the backup on tag `%s' to complete.\n",
				       printable(StringRef(tagName)).c_str());
				wait(success(backupAgent.waitBackup(db, tagName)));
			} else {
				// Check if a backup agent is running
				bool agentRunning = wait(backupAgent.checkActive(db));

				if (!agentRunning) {
					printf("The backup on tag `%s' was successfully submitted but no backup agents are responding.\n",
					       printable(StringRef(tagName)).c_str());

					// Throw an error that will not display any additional information
					throw actor_cancelled();
				} else {
					printf("The backup on tag `%s' was successfully submitted.\n",
					       printable(StringRef(tagName)).c_str());
				}
			}
		}
	} catch (Error& e) {
		if (e.code() == error_code_actor_cancelled)
			throw;
		switch (e.code()) {
		case error_code_backup_error:
			fprintf(stderr, "ERROR: An error was encountered during submission\n");
			break;
		case error_code_backup_duplicate:
			fprintf(stderr, "ERROR: A backup is already running on tag `%s'\n", printable(StringRef(tagName)).c_str());
			break;
		default:
			fprintf(stderr, "ERROR: %s\n", e.what());
			break;
		}

		throw backup_error();
	}

	return Void();
}

ACTOR Future<Void> switchDBBackup(Database src,
                                  Database dest,
                                  Standalone<VectorRef<KeyRangeRef>> backupRanges,
                                  std::string tagName,
                                  bool forceAction) {
	try {
		state DatabaseBackupAgent backupAgent(src);

		// Backup everything, if no ranges were specified
		if (backupRanges.size() == 0) {
			backupRanges.push_back_deep(backupRanges.arena(), normalKeys);
		}

		wait(backupAgent.atomicSwitchover(dest, KeyRef(tagName), backupRanges, StringRef(), StringRef(), forceAction));
		printf("The DR on tag `%s' was successfully switched.\n", printable(StringRef(tagName)).c_str());
	}

	catch (Error& e) {
		if (e.code() == error_code_actor_cancelled)
			throw;
		switch (e.code()) {
		case error_code_backup_error:
			fprintf(stderr, "ERROR: An error was encountered during submission\n");
			break;
		case error_code_backup_duplicate:
			fprintf(stderr, "ERROR: A DR is already running on tag `%s'\n", printable(StringRef(tagName)).c_str());
			break;
		default:
			fprintf(stderr, "ERROR: %s\n", e.what());
			break;
		}

		throw backup_error();
	}

	return Void();
}

ACTOR Future<Void> statusDBBackup(Database src, Database dest, std::string tagName, int errorLimit) {
	try {
		state DatabaseBackupAgent backupAgent(src);

		std::string statusText = wait(backupAgent.getStatus(dest, errorLimit, StringRef(tagName)));
		printf("%s\n", statusText.c_str());
	} catch (Error& e) {
		if (e.code() == error_code_actor_cancelled)
			throw;
		fprintf(stderr, "ERROR: %s\n", e.what());
		throw;
	}

	return Void();
}

ACTOR Future<Void> statusBackup(Database db, std::string tagName, bool showErrors, bool json) {
	try {
		state FileBackupAgent backupAgent;

		std::string statusText =
		    wait(json ? backupAgent.getStatusJSON(db, tagName) : backupAgent.getStatus(db, showErrors, tagName));
		printf("%s\n", statusText.c_str());
	} catch (Error& e) {
		if (e.code() == error_code_actor_cancelled)
			throw;
		fprintf(stderr, "ERROR: %s\n", e.what());
		throw;
	}

	return Void();
}

ACTOR Future<Void> abortDBBackup(Database src, Database dest, std::string tagName, bool partial, bool dstOnly) {
	try {
		state DatabaseBackupAgent backupAgent(src);

		wait(backupAgent.abortBackup(dest, Key(tagName), partial, false, dstOnly));
		wait(backupAgent.unlockBackup(dest, Key(tagName)));

		printf("The DR on tag `%s' was successfully aborted.\n", printable(StringRef(tagName)).c_str());
	} catch (Error& e) {
		if (e.code() == error_code_actor_cancelled)
			throw;
		switch (e.code()) {
		case error_code_backup_error:
			fprintf(stderr, "ERROR: An error was encountered during submission\n");
			break;
		case error_code_backup_unneeded:
			fprintf(stderr, "ERROR: A DR was not running on tag `%s'\n", printable(StringRef(tagName)).c_str());
			break;
		default:
			fprintf(stderr, "ERROR: %s\n", e.what());
			break;
		}
		throw;
	}

	return Void();
}

ACTOR Future<Void> abortBackup(Database db, std::string tagName) {
	try {
		state FileBackupAgent backupAgent;

		wait(backupAgent.abortBackup(db, tagName));

		printf("The backup on tag `%s' was successfully aborted.\n", printable(StringRef(tagName)).c_str());
	} catch (Error& e) {
		if (e.code() == error_code_actor_cancelled)
			throw;
		switch (e.code()) {
		case error_code_backup_error:
			fprintf(stderr, "ERROR: An error was encountered during submission\n");
			break;
		case error_code_backup_unneeded:
			fprintf(stderr, "ERROR: A backup was not running on tag `%s'\n", printable(StringRef(tagName)).c_str());
			break;
		default:
			fprintf(stderr, "ERROR: %s\n", e.what());
			break;
		}
		throw;
	}

	return Void();
}

ACTOR Future<Void> cleanupMutations(Database db, bool deleteData) {
	try {
		wait(cleanupBackup(db, deleteData));
	} catch (Error& e) {
		if (e.code() == error_code_actor_cancelled)
			throw;
		fprintf(stderr, "ERROR: %s\n", e.what());
		throw;
	}

	return Void();
}

ACTOR Future<Void> waitBackup(Database db, std::string tagName, bool stopWhenDone) {
	try {
		state FileBackupAgent backupAgent;

		int status = wait(backupAgent.waitBackup(db, tagName, stopWhenDone));

		printf("The backup on tag `%s' %s.\n",
		       printable(StringRef(tagName)).c_str(),
		       BackupAgentBase::getStateText((BackupAgentBase::enumState)status));
	} catch (Error& e) {
		if (e.code() == error_code_actor_cancelled)
			throw;
		fprintf(stderr, "ERROR: %s\n", e.what());
		throw;
	}

	return Void();
}

ACTOR Future<Void> discontinueBackup(Database db, std::string tagName, bool waitForCompletion) {
	try {
		state FileBackupAgent backupAgent;

		wait(backupAgent.discontinueBackup(db, StringRef(tagName)));

		// Wait for the backup to complete, if requested
		if (waitForCompletion) {
			printf("Discontinued and now waiting for the backup on tag `%s' to complete.\n",
			       printable(StringRef(tagName)).c_str());
			wait(success(backupAgent.waitBackup(db, tagName)));
		} else {
			printf("The backup on tag `%s' was successfully discontinued.\n", printable(StringRef(tagName)).c_str());
		}

	} catch (Error& e) {
		if (e.code() == error_code_actor_cancelled)
			throw;
		switch (e.code()) {
		case error_code_backup_error:
			fprintf(stderr, "ERROR: An encounter was error during submission\n");
			break;
		case error_code_backup_unneeded:
			fprintf(stderr, "ERROR: A backup in not running on tag `%s'\n", printable(StringRef(tagName)).c_str());
			break;
		case error_code_backup_duplicate:
			fprintf(stderr,
			        "ERROR: The backup on tag `%s' is already discontinued\n",
			        printable(StringRef(tagName)).c_str());
			break;
		default:
			fprintf(stderr, "ERROR: %s\n", e.what());
			break;
		}
		throw;
	}

	return Void();
}

ACTOR Future<Void> changeBackupResumed(Database db, bool pause) {
	try {
		FileBackupAgent backupAgent;
		wait(backupAgent.changePause(db, pause));
		printf("All backup agents have been %s.\n", pause ? "paused" : "resumed");
	} catch (Error& e) {
		if (e.code() == error_code_actor_cancelled)
			throw;
		fprintf(stderr, "ERROR: %s\n", e.what());
		throw;
	}

	return Void();
}

ACTOR Future<Void> changeDBBackupResumed(Database src, Database dest, bool pause) {
	try {
		state DatabaseBackupAgent backupAgent(src);
		wait(backupAgent.taskBucket->changePause(dest, pause));
		printf("All DR agents have been %s.\n", pause ? "paused" : "resumed");
	} catch (Error& e) {
		if (e.code() == error_code_actor_cancelled)
			throw;
		fprintf(stderr, "ERROR: %s\n", e.what());
		throw;
	}

	return Void();
}

Reference<IBackupContainer> openBackupContainer(const char* name, std::string destinationContainer) {
	// Error, if no dest container was specified
	if (destinationContainer.empty()) {
		fprintf(stderr, "ERROR: No backup destination was specified.\n");
		printHelpTeaser(name);
		throw backup_error();
	}

	Reference<IBackupContainer> c;
	try {
		c = IBackupContainer::openContainer(destinationContainer);
	} catch (Error& e) {
		std::string msg = format("ERROR: '%s' on URL '%s'", e.what(), destinationContainer.c_str());
		if (e.code() == error_code_backup_invalid_url && !IBackupContainer::lastOpenError.empty()) {
			msg += format(": %s", IBackupContainer::lastOpenError.c_str());
		}
		fprintf(stderr, "%s\n", msg.c_str());
		printHelpTeaser(name);
		throw;
	}

	return c;
}

ACTOR Future<Void> runRestore(Database db,
                              std::string originalClusterFile,
                              std::string tagName,
                              std::string container,
                              Standalone<VectorRef<KeyRangeRef>> ranges,
                              Version beginVersion,
                              Version targetVersion,
                              std::string targetTimestamp,
                              bool performRestore,
                              bool verbose,
                              bool waitForDone,
                              std::string addPrefix,
                              std::string removePrefix,
                              bool onlyAppyMutationLogs,
                              bool inconsistentSnapshotOnly) {
	if (ranges.empty()) {
		ranges.push_back_deep(ranges.arena(), normalKeys);
	}

	if (targetVersion != invalidVersion && !targetTimestamp.empty()) {
		fprintf(stderr, "Restore target version and target timestamp cannot both be specified\n");
		throw restore_error();
	}

	state Optional<Database> origDb;

	// Resolve targetTimestamp if given
	if (!targetTimestamp.empty()) {
		if (originalClusterFile.empty()) {
			fprintf(stderr,
			        "An original cluster file must be given in order to resolve restore target timestamp '%s'\n",
			        targetTimestamp.c_str());
			throw restore_error();
		}

		if (!fileExists(originalClusterFile)) {
			fprintf(
			    stderr, "Original source database cluster file '%s' does not exist.\n", originalClusterFile.c_str());
			throw restore_error();
		}

		origDb = Database::createDatabase(originalClusterFile, Database::API_VERSION_LATEST);
		Version v = wait(timeKeeperVersionFromDatetime(targetTimestamp, origDb.get()));
		printf("Timestamp '%s' resolves to version %" PRId64 "\n", targetTimestamp.c_str(), v);
		targetVersion = v;
	}

	try {
		state FileBackupAgent backupAgent;

		state Reference<IBackupContainer> bc = openBackupContainer(exeRestore.toString().c_str(), container);

		// If targetVersion is unset then use the maximum restorable version from the backup description
		if (targetVersion == invalidVersion) {
			if (verbose)
				printf(
				    "No restore target version given, will use maximum restorable version from backup description.\n");

			BackupDescription desc = wait(bc->describeBackup());

			if (onlyAppyMutationLogs && desc.contiguousLogEnd.present()) {
				targetVersion = desc.contiguousLogEnd.get() - 1;
			} else if (desc.maxRestorableVersion.present()) {
				targetVersion = desc.maxRestorableVersion.get();
			} else {
				fprintf(stderr, "The specified backup is not restorable to any version.\n");
				throw restore_error();
			}

			if (verbose)
				printf("Using target restore version %" PRId64 "\n", targetVersion);
		}

		if (performRestore) {
			TraceEvent("InconsistentSnapshotOnlyBeforeSentToBackupAgent").detail("Value", inconsistentSnapshotOnly);
			Version restoredVersion = wait(backupAgent.restore(db,
			                                                   origDb,
			                                                   KeyRef(tagName),
			                                                   KeyRef(container),
			                                                   ranges,
			                                                   waitForDone,
			                                                   targetVersion,
			                                                   verbose,
			                                                   KeyRef(addPrefix),
			                                                   KeyRef(removePrefix),
<<<<<<< HEAD
			                                                   true,
			                                                   onlyAppyMutationLogs,
			                                                   inconsistentSnapshotOnly,
			                                                   beginVersion));
=======
			                                                   /* lockDB = */ true,
			                                                   inconsistentSnapshotOnly));
>>>>>>> 6efe82c7

			if (waitForDone && verbose) {
				// If restore is now complete then report version restored
				printf("Restored to version %" PRId64 "\n", restoredVersion);
			}
		} else {
			state Optional<RestorableFileSet> rset = wait(bc->getRestoreSet(targetVersion, ranges));

			if (!rset.present()) {
				fprintf(stderr,
				        "Insufficient data to restore to version %" PRId64 ".  Describe backup for more information.\n",
				        targetVersion);
				throw restore_invalid_version();
			}

			printf("Backup can be used to restore to version %" PRId64 "\n", targetVersion);
		}

	} catch (Error& e) {
		if (e.code() == error_code_actor_cancelled)
			throw;
		fprintf(stderr, "ERROR: %s\n", e.what());
		throw;
	}

	return Void();
}

// Fast restore agent that kicks off the restore: send restore requests to restore workers.
ACTOR Future<Void> runFastRestoreTool(Database db,
                                      std::string tagName,
                                      std::string container,
                                      Standalone<VectorRef<KeyRangeRef>> ranges,
                                      Version dbVersion,
                                      bool performRestore,
                                      bool verbose,
                                      bool waitForDone) {
	try {
		state FileBackupAgent backupAgent;
		state Version restoreVersion = invalidVersion;

		if (ranges.size() > 1) {
			fprintf(stdout, "[WARNING] Currently only a single restore range is tested!\n");
		}

		if (ranges.size() == 0) {
			ranges.push_back(ranges.arena(), normalKeys);
		}

		printf("[INFO] runFastRestoreTool: restore_ranges:%d first range:%s\n",
		       ranges.size(),
		       ranges.front().toString().c_str());
		TraceEvent ev("FastRestoreTool");
		ev.detail("RestoreRanges", ranges.size());
		for (int i = 0; i < ranges.size(); ++i) {
			ev.detail(format("Range%d", i), ranges[i]);
		}

		if (performRestore) {
			if (dbVersion == invalidVersion) {
				TraceEvent("FastRestoreTool").detail("TargetRestoreVersion", "Largest restorable version");
				BackupDescription desc = wait(IBackupContainer::openContainer(container)->describeBackup());
				if (!desc.maxRestorableVersion.present()) {
					fprintf(stderr, "The specified backup is not restorable to any version.\n");
					throw restore_error();
				}

				dbVersion = desc.maxRestorableVersion.get();
				TraceEvent("FastRestoreTool").detail("TargetRestoreVersion", dbVersion);
			}
			state UID randomUID = deterministicRandom()->randomUniqueID();
			TraceEvent("FastRestoreTool")
			    .detail("SubmitRestoreRequests", ranges.size())
			    .detail("RestoreUID", randomUID);
			wait(backupAgent.submitParallelRestore(db,
			                                       KeyRef(tagName),
			                                       ranges,
			                                       KeyRef(container),
			                                       dbVersion,
			                                       true,
			                                       randomUID,
			                                       LiteralStringRef(""),
			                                       LiteralStringRef("")));
			// TODO: Support addPrefix and removePrefix
			if (waitForDone) {
				// Wait for parallel restore to finish and unlock DB after that
				TraceEvent("FastRestoreTool").detail("BackupAndParallelRestore", "WaitForRestoreToFinish");
				wait(backupAgent.parallelRestoreFinish(db, randomUID));
				TraceEvent("FastRestoreTool").detail("BackupAndParallelRestore", "RestoreFinished");
			} else {
				TraceEvent("FastRestoreTool")
				    .detail("RestoreUID", randomUID)
				    .detail("OperationGuide", "Manually unlock DB when restore finishes");
				printf("WARNING: DB will be in locked state after restore. Need UID:%s to unlock DB\n",
				       randomUID.toString().c_str());
			}

			restoreVersion = dbVersion;
		} else {
			state Reference<IBackupContainer> bc = IBackupContainer::openContainer(container);
			state BackupDescription description = wait(bc->describeBackup());

			if (dbVersion <= 0) {
				wait(description.resolveVersionTimes(db));
				if (description.maxRestorableVersion.present())
					restoreVersion = description.maxRestorableVersion.get();
				else {
					fprintf(stderr, "Backup is not restorable\n");
					throw restore_invalid_version();
				}
			} else {
				restoreVersion = dbVersion;
			}

			state Optional<RestorableFileSet> rset = wait(bc->getRestoreSet(restoreVersion));
			if (!rset.present()) {
				fprintf(stderr, "Insufficient data to restore to version %" PRId64 "\n", restoreVersion);
				throw restore_invalid_version();
			}

			// Display the restore information, if requested
			if (verbose) {
				printf("[DRY RUN] Restoring backup to version: %" PRId64 "\n", restoreVersion);
				printf("%s\n", description.toString().c_str());
			}
		}

		if (waitForDone && verbose) {
			// If restore completed then report version restored
			printf("Restored to version %" PRId64 "%s\n", restoreVersion, (performRestore) ? "" : " (DRY RUN)");
		}
	} catch (Error& e) {
		if (e.code() == error_code_actor_cancelled)
			throw;
		fprintf(stderr, "ERROR: %s\n", e.what());
		throw;
	}

	return Void();
}

ACTOR Future<Void> dumpBackupData(const char* name,
                                  std::string destinationContainer,
                                  Version beginVersion,
                                  Version endVersion) {
	state Reference<IBackupContainer> c = openBackupContainer(name, destinationContainer);

	if (beginVersion < 0 || endVersion < 0) {
		BackupDescription desc = wait(c->describeBackup());

		if (!desc.maxLogEnd.present()) {
			fprintf(stderr, "ERROR: Backup must have log data in order to use relative begin/end versions.\n");
			throw backup_invalid_info();
		}

		if (beginVersion < 0) {
			beginVersion += desc.maxLogEnd.get();
		}

		if (endVersion < 0) {
			endVersion += desc.maxLogEnd.get();
		}
	}

	printf("Scanning version range %" PRId64 " to %" PRId64 "\n", beginVersion, endVersion);
	BackupFileList files = wait(c->dumpFileList(beginVersion, endVersion));
	files.toStream(stdout);

	return Void();
}

ACTOR Future<Void> expireBackupData(const char* name,
                                    std::string destinationContainer,
                                    Version endVersion,
                                    std::string endDatetime,
                                    Database db,
                                    bool force,
                                    Version restorableAfterVersion,
                                    std::string restorableAfterDatetime) {
	if (!endDatetime.empty()) {
		Version v = wait(timeKeeperVersionFromDatetime(endDatetime, db));
		endVersion = v;
	}

	if (!restorableAfterDatetime.empty()) {
		Version v = wait(timeKeeperVersionFromDatetime(restorableAfterDatetime, db));
		restorableAfterVersion = v;
	}

	if (endVersion == invalidVersion) {
		fprintf(stderr, "ERROR: No version or date/time is specified.\n");
		printHelpTeaser(name);
		throw backup_error();
		;
	}

	try {
		Reference<IBackupContainer> c = openBackupContainer(name, destinationContainer);

		state IBackupContainer::ExpireProgress progress;
		state std::string lastProgress;
		state Future<Void> expire = c->expireData(endVersion, force, &progress, restorableAfterVersion);

		loop {
			choose {
				when(wait(delay(5))) {
					std::string p = progress.toString();
					if (p != lastProgress) {
						int spaces = lastProgress.size() - p.size();
						printf("\r%s%s", p.c_str(), (spaces > 0 ? std::string(spaces, ' ').c_str() : ""));
						lastProgress = p;
					}
				}
				when(wait(expire)) { break; }
			}
		}

		std::string p = progress.toString();
		int spaces = lastProgress.size() - p.size();
		printf("\r%s%s\n", p.c_str(), (spaces > 0 ? std::string(spaces, ' ').c_str() : ""));

		if (endVersion < 0)
			printf("All data before %" PRId64 " versions (%" PRId64
			       " days) prior to latest backup log has been deleted.\n",
			       -endVersion,
			       -endVersion / ((int64_t)24 * 3600 * CLIENT_KNOBS->CORE_VERSIONSPERSECOND));
		else
			printf("All data before version %" PRId64 " has been deleted.\n", endVersion);
	} catch (Error& e) {
		if (e.code() == error_code_actor_cancelled)
			throw;
		if (e.code() == error_code_backup_cannot_expire)
			fprintf(stderr,
			        "ERROR: Requested expiration would be unsafe.  Backup would not meet minimum restorability.  Use "
			        "--force to delete data anyway.\n");
		else
			fprintf(stderr, "ERROR: %s\n", e.what());
		throw;
	}

	return Void();
}

ACTOR Future<Void> deleteBackupContainer(const char* name, std::string destinationContainer) {
	try {
		state Reference<IBackupContainer> c = openBackupContainer(name, destinationContainer);
		state int numDeleted = 0;
		state Future<Void> done = c->deleteContainer(&numDeleted);

		state int lastUpdate = -1;
		printf("Deleting %s...\n", destinationContainer.c_str());

		loop {
			choose {
				when(wait(done)) { break; }
				when(wait(delay(5))) {
					if (numDeleted != lastUpdate) {
						printf("\r%d...", numDeleted);
						lastUpdate = numDeleted;
					}
				}
			}
		}
		printf("\r%d objects deleted\n", numDeleted);
		printf("The entire container has been deleted.\n");
	} catch (Error& e) {
		if (e.code() == error_code_actor_cancelled)
			throw;
		fprintf(stderr, "ERROR: %s\n", e.what());
		throw;
	}

	return Void();
}

ACTOR Future<Void> describeBackup(const char* name,
                                  std::string destinationContainer,
                                  bool deep,
                                  Optional<Database> cx,
                                  bool json) {
	try {
		Reference<IBackupContainer> c = openBackupContainer(name, destinationContainer);
		state BackupDescription desc = wait(c->describeBackup(deep));
		if (cx.present())
			wait(desc.resolveVersionTimes(cx.get()));
		printf("%s\n", (json ? desc.toJSON() : desc.toString()).c_str());
	} catch (Error& e) {
		if (e.code() == error_code_actor_cancelled)
			throw;
		fprintf(stderr, "ERROR: %s\n", e.what());
		throw;
	}

	return Void();
}

static void reportBackupQueryError(UID operationId, JsonBuilderObject& result, std::string errorMessage) {
	result["error"] = errorMessage;
	printf("%s\n", result.getJson().c_str());
	TraceEvent("BackupQueryFailure").detail("OperationId", operationId).detail("Reason", errorMessage);
}

// If restoreVersion is invalidVersion or latestVersion, use the maximum or minimum restorable version respectively for
// selected key ranges. If restoreTimestamp is specified, any specified restoreVersion will be overriden to the version
// resolved to that timestamp.
ACTOR Future<Void> queryBackup(const char* name,
                               std::string destinationContainer,
                               Standalone<VectorRef<KeyRangeRef>> keyRangesFilter,
                               Version restoreVersion,
                               std::string originalClusterFile,
                               std::string restoreTimestamp,
                               bool verbose) {
	state UID operationId = deterministicRandom()->randomUniqueID();
	state JsonBuilderObject result;
	state std::string errorMessage;
	result["key_ranges_filter"] = printable(keyRangesFilter);
	result["destination_container"] = destinationContainer;

	TraceEvent("BackupQueryStart")
	    .detail("OperationId", operationId)
	    .detail("DestinationContainer", destinationContainer)
	    .detail("KeyRangesFilter", printable(keyRangesFilter))
	    .detail("SpecifiedRestoreVersion", restoreVersion)
	    .detail("RestoreTimestamp", restoreTimestamp)
	    .detail("BackupClusterFile", originalClusterFile);

	// Resolve restoreTimestamp if given
	if (!restoreTimestamp.empty()) {
		if (originalClusterFile.empty()) {
			reportBackupQueryError(
			    operationId,
			    result,
			    format("an original cluster file must be given in order to resolve restore target timestamp '%s'",
			           restoreTimestamp.c_str()));
			return Void();
		}

		if (!fileExists(originalClusterFile)) {
			reportBackupQueryError(operationId,
			                       result,
			                       format("The specified original source database cluster file '%s' does not exist\n",
			                              originalClusterFile.c_str()));
			return Void();
		}

		Database origDb = Database::createDatabase(originalClusterFile, Database::API_VERSION_LATEST);
		Version v = wait(timeKeeperVersionFromDatetime(restoreTimestamp, origDb));
		result["restore_timestamp"] = restoreTimestamp;
		result["restore_timestamp_resolved_version"] = v;
		restoreVersion = v;
	}

	try {
		state Reference<IBackupContainer> bc = openBackupContainer(name, destinationContainer);
		if (restoreVersion == invalidVersion) {
			BackupDescription desc = wait(bc->describeBackup());
			if (desc.maxRestorableVersion.present()) {
				restoreVersion = desc.maxRestorableVersion.get();
				// Use continuous log end version for the maximum restorable version for the key ranges.
			} else if (keyRangesFilter.size() && desc.contiguousLogEnd.present()) {
				restoreVersion = desc.contiguousLogEnd.get();
			} else {
				reportBackupQueryError(
				    operationId,
				    result,
				    errorMessage = format("the backup for the specified key ranges is not restorable to any version"));
			}
		}

		if (restoreVersion < 0 && restoreVersion != latestVersion) {
			reportBackupQueryError(operationId,
			                       result,
			                       errorMessage =
			                           format("the specified restorable version %ld is not valid", restoreVersion));
			return Void();
		}
		Optional<RestorableFileSet> fileSet = wait(bc->getRestoreSet(restoreVersion, keyRangesFilter));
		if (fileSet.present()) {
			int64_t totalRangeFilesSize = 0, totalLogFilesSize = 0;
			result["restore_version"] = fileSet.get().targetVersion;
			JsonBuilderArray rangeFilesJson;
			JsonBuilderArray logFilesJson;
			for (const auto& rangeFile : fileSet.get().ranges) {
				JsonBuilderObject object;
				object["file_name"] = rangeFile.fileName;
				object["file_size"] = rangeFile.fileSize;
				object["version"] = rangeFile.version;
				object["key_range"] = fileSet.get().keyRanges.count(rangeFile.fileName) == 0
				                          ? "none"
				                          : fileSet.get().keyRanges.at(rangeFile.fileName).toString();
				rangeFilesJson.push_back(object);
				totalRangeFilesSize += rangeFile.fileSize;
			}
			for (const auto& log : fileSet.get().logs) {
				JsonBuilderObject object;
				object["file_name"] = log.fileName;
				object["file_size"] = log.fileSize;
				object["begin_version"] = log.beginVersion;
				object["end_version"] = log.endVersion;
				logFilesJson.push_back(object);
				totalLogFilesSize += log.fileSize;
			}

			result["total_range_files_size"] = totalRangeFilesSize;
			result["total_log_files_size"] = totalLogFilesSize;

			if (verbose) {
				result["ranges"] = rangeFilesJson;
				result["logs"] = logFilesJson;
			}

			TraceEvent("BackupQueryReceivedRestorableFilesSet")
			    .detail("DestinationContainer", destinationContainer)
			    .detail("KeyRangesFilter", printable(keyRangesFilter))
			    .detail("ActualRestoreVersion", fileSet.get().targetVersion)
			    .detail("NumRangeFiles", fileSet.get().ranges.size())
			    .detail("NumLogFiles", fileSet.get().logs.size())
			    .detail("RangeFilesBytes", totalRangeFilesSize)
			    .detail("LogFilesBytes", totalLogFilesSize);
		} else {
			reportBackupQueryError(operationId, result, "no restorable files set found for specified key ranges");
			return Void();
		}

	} catch (Error& e) {
		reportBackupQueryError(operationId, result, e.what());
		return Void();
	}

	printf("%s\n", result.getJson().c_str());
	return Void();
}

ACTOR Future<Void> listBackup(std::string baseUrl) {
	try {
		std::vector<std::string> containers = wait(IBackupContainer::listContainers(baseUrl));
		for (std::string container : containers) {
			printf("%s\n", container.c_str());
		}
	} catch (Error& e) {
		std::string msg = format("ERROR: %s", e.what());
		if (e.code() == error_code_backup_invalid_url && !IBackupContainer::lastOpenError.empty()) {
			msg += format(": %s", IBackupContainer::lastOpenError.c_str());
		}
		fprintf(stderr, "%s\n", msg.c_str());
		throw;
	}

	return Void();
}

struct BackupModifyOptions {
	Optional<std::string> verifyUID;
	Optional<std::string> destURL;
	Optional<int> snapshotIntervalSeconds;
	Optional<int> activeSnapshotIntervalSeconds;
	bool hasChanges() const {
		return destURL.present() || snapshotIntervalSeconds.present() || activeSnapshotIntervalSeconds.present();
	}
};

ACTOR Future<Void> modifyBackup(Database db, std::string tagName, BackupModifyOptions options) {
	if (!options.hasChanges()) {
		fprintf(stderr, "No changes were specified, nothing to do!\n");
		throw backup_error();
	}

	state KeyBackedTag tag = makeBackupTag(tagName);

	state Reference<IBackupContainer> bc;
	if (options.destURL.present()) {
		bc = openBackupContainer(exeBackup.toString().c_str(), options.destURL.get());
		try {
			wait(timeoutError(bc->create(), 30));
		} catch (Error& e) {
			if (e.code() == error_code_actor_cancelled)
				throw;
			fprintf(stderr,
			        "ERROR: Could not create backup container at '%s': %s\n",
			        options.destURL.get().c_str(),
			        e.what());
			throw backup_error();
		}
	}

	state Reference<ReadYourWritesTransaction> tr(new ReadYourWritesTransaction(db));
	loop {
		try {
			tr->setOption(FDBTransactionOptions::ACCESS_SYSTEM_KEYS);
			tr->setOption(FDBTransactionOptions::LOCK_AWARE);

			state Optional<UidAndAbortedFlagT> uidFlag = wait(tag.get(db));

			if (!uidFlag.present()) {
				fprintf(stderr, "No backup exists on tag '%s'\n", tagName.c_str());
				throw backup_error();
			}

			if (uidFlag.get().second) {
				fprintf(stderr, "Cannot modify aborted backup on tag '%s'\n", tagName.c_str());
				throw backup_error();
			}

			state BackupConfig config(uidFlag.get().first);
			EBackupState s = wait(config.stateEnum().getOrThrow(tr, false, backup_invalid_info()));
			if (!FileBackupAgent::isRunnable(s)) {
				fprintf(stderr, "Backup on tag '%s' is not runnable.\n", tagName.c_str());
				throw backup_error();
			}

			if (options.verifyUID.present() && options.verifyUID.get() != uidFlag.get().first.toString()) {
				fprintf(stderr,
				        "UID verification failed, backup on tag '%s' is '%s' but '%s' was specified.\n",
				        tagName.c_str(),
				        uidFlag.get().first.toString().c_str(),
				        options.verifyUID.get().c_str());
				throw backup_error();
			}

			if (options.snapshotIntervalSeconds.present()) {
				config.snapshotIntervalSeconds().set(tr, options.snapshotIntervalSeconds.get());
			}

			if (options.activeSnapshotIntervalSeconds.present()) {
				Version begin = wait(config.snapshotBeginVersion().getOrThrow(tr, false, backup_error()));
				config.snapshotTargetEndVersion().set(tr,
				                                      begin + ((int64_t)options.activeSnapshotIntervalSeconds.get() *
				                                               CLIENT_KNOBS->CORE_VERSIONSPERSECOND));
			}

			if (options.destURL.present()) {
				config.backupContainer().set(tr, bc);
			}

			wait(tr->commit());
			break;
		} catch (Error& e) {
			wait(tr->onError(e));
		}
	}

	return Void();
}

static std::vector<std::vector<StringRef>> parseLine(std::string& line, bool& err, bool& partial) {
	err = false;
	partial = false;

	bool quoted = false;
	std::vector<StringRef> buf;
	std::vector<std::vector<StringRef>> ret;

	size_t i = line.find_first_not_of(' ');
	size_t offset = i;

	bool forcetoken = false;

	while (i <= line.length()) {
		switch (line[i]) {
		case ';':
			if (!quoted) {
				if (i > offset)
					buf.push_back(StringRef((uint8_t*)(line.data() + offset), i - offset));
				ret.push_back(std::move(buf));
				offset = i = line.find_first_not_of(' ', i + 1);
			} else
				i++;
			break;
		case '"':
			quoted = !quoted;
			line.erase(i, 1);
			if (quoted)
				forcetoken = true;
			break;
		case ' ':
			if (!quoted) {
				buf.push_back(StringRef((uint8_t*)(line.data() + offset), i - offset));
				offset = i = line.find_first_not_of(' ', i);
				forcetoken = false;
			} else
				i++;
			break;
		case '\\':
			if (i + 2 > line.length()) {
				err = true;
				ret.push_back(std::move(buf));
				return ret;
			}
			switch (line[i + 1]) {
				char ent, save;
			case '"':
			case '\\':
			case ' ':
			case ';':
				line.erase(i, 1);
				break;
			case 'x':
				if (i + 4 > line.length()) {
					err = true;
					ret.push_back(std::move(buf));
					return ret;
				}
				char* pEnd;
				save = line[i + 4];
				line[i + 4] = 0;
				ent = char(strtoul(line.data() + i + 2, &pEnd, 16));
				if (*pEnd) {
					err = true;
					ret.push_back(std::move(buf));
					return ret;
				}
				line[i + 4] = save;
				line.replace(i, 4, 1, ent);
				break;
			default:
				err = true;
				ret.push_back(std::move(buf));
				return ret;
			}
		default:
			i++;
		}
	}

	i -= 1;
	if (i > offset || forcetoken)
		buf.push_back(StringRef((uint8_t*)(line.data() + offset), i - offset));

	ret.push_back(std::move(buf));

	if (quoted)
		partial = true;

	return ret;
}

static void addKeyRange(std::string optionValue, Standalone<VectorRef<KeyRangeRef>>& keyRanges) {
	bool err = false, partial = false;
	int tokenArray = 0, tokenIndex = 0;

	auto parsed = parseLine(optionValue, err, partial);

	for (auto tokens : parsed) {
		tokenArray++;
		tokenIndex = 0;

		/*
		for (auto token : tokens)
		{
		    tokenIndex++;

		    printf("%4d token #%2d: %s\n", tokenArray, tokenIndex, printable(token).c_str());
		}
		*/

		// Process the keys
		// <begin> [end]
		switch (tokens.size()) {
			// empty
		case 0:
			break;

			// single key range
		case 1:
			keyRanges.push_back_deep(keyRanges.arena(), KeyRangeRef(tokens.at(0), strinc(tokens.at(0))));
			break;

			// full key range
		case 2:
			try {
				keyRanges.push_back_deep(keyRanges.arena(), KeyRangeRef(tokens.at(0), tokens.at(1)));
			} catch (Error& e) {
				fprintf(stderr,
				        "ERROR: Invalid key range `%s %s' reported error %s\n",
				        tokens.at(0).toString().c_str(),
				        tokens.at(1).toString().c_str(),
				        e.what());
				throw invalid_option_value();
			}
			break;

			// Too many keys
		default:
			fprintf(stderr, "ERROR: Invalid key range identified with %ld keys", tokens.size());
			throw invalid_option_value();
			break;
		}
	}

	return;
}

Version parseVersion(const char* str) {
	StringRef s((const uint8_t*)str, strlen(str));

	if (s.endsWith(LiteralStringRef("days")) || s.endsWith(LiteralStringRef("d"))) {
		float days;
		if (sscanf(str, "%f", &days) != 1) {
			fprintf(stderr, "Could not parse version: %s\n", str);
			flushAndExit(FDB_EXIT_ERROR);
		}
		return (double)CLIENT_KNOBS->CORE_VERSIONSPERSECOND * 24 * 3600 * -days;
	}

	Version ver;
	if (sscanf(str, "%" SCNd64, &ver) != 1) {
		fprintf(stderr, "Could not parse version: %s\n", str);
		flushAndExit(FDB_EXIT_ERROR);
	}
	return ver;
}

#ifdef ALLOC_INSTRUMENTATION
extern uint8_t* g_extra_memory;
#endif

int main(int argc, char* argv[]) {
	platformInit();

	int status = FDB_EXIT_SUCCESS;

	std::string commandLine;
	for (int a = 0; a < argc; a++) {
		if (a)
			commandLine += ' ';
		commandLine += argv[a];
	}

	try {
#ifdef ALLOC_INSTRUMENTATION
		g_extra_memory = new uint8_t[1000000];
#endif
		registerCrashHandler();

		// Set default of line buffering standard out and error
		setvbuf(stdout, NULL, _IONBF, 0);
		setvbuf(stderr, NULL, _IONBF, 0);

		enumProgramExe programExe = getProgramType(argv[0]);
		enumBackupType backupType = BACKUP_UNDEFINED;
		enumRestoreType restoreType = RESTORE_UNKNOWN;
		enumDBType dbType = DB_UNDEFINED;

		CSimpleOpt* args = NULL;

		switch (programExe) {
		case EXE_AGENT:
			args = new CSimpleOpt(argc, argv, g_rgAgentOptions, SO_O_EXACT);
			break;
		case EXE_DR_AGENT:
			args = new CSimpleOpt(argc, argv, g_rgDBAgentOptions, SO_O_EXACT);
			break;
		case EXE_BACKUP:
			// Display backup help, if no arguments
			if (argc < 2) {
				printBackupUsage(false);
				return FDB_EXIT_ERROR;
			} else {
				// Get the backup type
				backupType = getBackupType(argv[1]);

				// Create the appropriate simple opt
				switch (backupType) {
				case BACKUP_START:
					args = new CSimpleOpt(argc - 1, &argv[1], g_rgBackupStartOptions, SO_O_EXACT);
					break;
				case BACKUP_STATUS:
					args = new CSimpleOpt(argc - 1, &argv[1], g_rgBackupStatusOptions, SO_O_EXACT);
					break;
				case BACKUP_ABORT:
					args = new CSimpleOpt(argc - 1, &argv[1], g_rgBackupAbortOptions, SO_O_EXACT);
					break;
				case BACKUP_CLEANUP:
					args = new CSimpleOpt(argc - 1, &argv[1], g_rgBackupCleanupOptions, SO_O_EXACT);
					break;
				case BACKUP_WAIT:
					args = new CSimpleOpt(argc - 1, &argv[1], g_rgBackupWaitOptions, SO_O_EXACT);
					break;
				case BACKUP_DISCONTINUE:
					args = new CSimpleOpt(argc - 1, &argv[1], g_rgBackupDiscontinueOptions, SO_O_EXACT);
					break;
				case BACKUP_PAUSE:
					args = new CSimpleOpt(argc - 1, &argv[1], g_rgBackupPauseOptions, SO_O_EXACT);
					break;
				case BACKUP_RESUME:
					args = new CSimpleOpt(argc - 1, &argv[1], g_rgBackupPauseOptions, SO_O_EXACT);
					break;
				case BACKUP_EXPIRE:
					args = new CSimpleOpt(argc - 1, &argv[1], g_rgBackupExpireOptions, SO_O_EXACT);
					break;
				case BACKUP_DELETE:
					args = new CSimpleOpt(argc - 1, &argv[1], g_rgBackupDeleteOptions, SO_O_EXACT);
					break;
				case BACKUP_DESCRIBE:
					args = new CSimpleOpt(argc - 1, &argv[1], g_rgBackupDescribeOptions, SO_O_EXACT);
					break;
				case BACKUP_DUMP:
					args = new CSimpleOpt(argc - 1, &argv[1], g_rgBackupDumpOptions, SO_O_EXACT);
					break;
				case BACKUP_LIST:
					args = new CSimpleOpt(argc - 1, &argv[1], g_rgBackupListOptions, SO_O_EXACT);
					break;
				case BACKUP_QUERY:
					args = new CSimpleOpt(argc - 1, &argv[1], g_rgBackupQueryOptions, SO_O_EXACT);
					break;
				case BACKUP_MODIFY:
					args = new CSimpleOpt(argc - 1, &argv[1], g_rgBackupModifyOptions, SO_O_EXACT);
					break;
				case BACKUP_UNDEFINED:
				default:
					// Display help, if requested
					if ((strcmp(argv[1], "-h") == 0) || (strcmp(argv[1], "--help") == 0)) {
						printBackupUsage(false);
						return FDB_EXIT_ERROR;
					} else {
						fprintf(stderr, "ERROR: Unsupported backup action %s\n", argv[1]);
						printHelpTeaser(argv[0]);
						return FDB_EXIT_ERROR;
					}
					break;
				}
			}
			break;
		case EXE_DB_BACKUP:
			// Display backup help, if no arguments
			if (argc < 2) {
				printDBBackupUsage(false);
				return FDB_EXIT_ERROR;
			} else {
				// Get the backup type
				dbType = getDBType(argv[1]);

				// Create the appropriate simple opt
				switch (dbType) {
				case DB_START:
					args = new CSimpleOpt(argc - 1, &argv[1], g_rgDBStartOptions, SO_O_EXACT);
					break;
				case DB_STATUS:
					args = new CSimpleOpt(argc - 1, &argv[1], g_rgDBStatusOptions, SO_O_EXACT);
					break;
				case DB_SWITCH:
					args = new CSimpleOpt(argc - 1, &argv[1], g_rgDBSwitchOptions, SO_O_EXACT);
					break;
				case DB_ABORT:
					args = new CSimpleOpt(argc - 1, &argv[1], g_rgDBAbortOptions, SO_O_EXACT);
					break;
				case DB_PAUSE:
					args = new CSimpleOpt(argc - 1, &argv[1], g_rgDBPauseOptions, SO_O_EXACT);
					break;
				case DB_RESUME:
					args = new CSimpleOpt(argc - 1, &argv[1], g_rgDBPauseOptions, SO_O_EXACT);
					break;
				case DB_UNDEFINED:
				default:
					// Display help, if requested
					if ((strcmp(argv[1], "-h") == 0) || (strcmp(argv[1], "--help") == 0)) {
						printDBBackupUsage(false);
						return FDB_EXIT_ERROR;
					} else {
						fprintf(stderr, "ERROR: Unsupported dr action %s %d\n", argv[1], dbType);
						printHelpTeaser(argv[0]);
						return FDB_EXIT_ERROR;
					}
					break;
				}
			}
			break;
		case EXE_RESTORE:
			if (argc < 2) {
				printRestoreUsage(false);
				return FDB_EXIT_ERROR;
			}
			// Get the restore operation type
			restoreType = getRestoreType(argv[1]);
			if (restoreType == RESTORE_UNKNOWN) {
				// Display help, if requested
				if ((strcmp(argv[1], "-h") == 0) || (strcmp(argv[1], "--help") == 0)) {
					printRestoreUsage(false);
					return FDB_EXIT_ERROR;
				} else {
					fprintf(stderr, "ERROR: Unsupported restore command: '%s'\n", argv[1]);
					printHelpTeaser(argv[0]);
					return FDB_EXIT_ERROR;
				}
			}
			args = new CSimpleOpt(argc - 1, argv + 1, g_rgRestoreOptions, SO_O_EXACT);
			break;
		case EXE_FASTRESTORE_TOOL:
			if (argc < 2) {
				printFastRestoreUsage(false);
				return FDB_EXIT_ERROR;
			}
			// Get the restore operation type
			restoreType = getRestoreType(argv[1]);
			if (restoreType == RESTORE_UNKNOWN) {
				// Display help, if requested
				if ((strcmp(argv[1], "-h") == 0) || (strcmp(argv[1], "--help") == 0)) {
					printFastRestoreUsage(false);
					return FDB_EXIT_ERROR;
				} else {
					fprintf(stderr, "ERROR: Unsupported restore command: '%s'\n", argv[1]);
					printHelpTeaser(argv[0]);
					return FDB_EXIT_ERROR;
				}
			}
			args = new CSimpleOpt(argc - 1, argv + 1, g_rgRestoreOptions, SO_O_EXACT);
			break;
		case EXE_UNDEFINED:
		default:
			fprintf(stderr, "FoundationDB " FDB_VT_PACKAGE_NAME " (v" FDB_VT_VERSION ")\n");
			fprintf(stderr, "ERROR: Unable to determine program type based on executable `%s'\n", argv[0]);
			return FDB_EXIT_ERROR;
			break;
		}

		std::string destinationContainer;
		bool describeDeep = false;
		bool describeTimestamps = false;
		int snapshotIntervalSeconds = CLIENT_KNOBS->BACKUP_DEFAULT_SNAPSHOT_INTERVAL_SEC;
		int initialSnapshotIntervalSeconds =
		    0; // The initial snapshot has a desired duration of 0, meaning go as fast as possible.
		std::string clusterFile;
		std::string sourceClusterFile;
		std::string baseUrl;
		std::string expireDatetime;
		Version expireVersion = invalidVersion;
		std::string expireRestorableAfterDatetime;
		Version expireRestorableAfterVersion = std::numeric_limits<Version>::max();
		std::vector<std::pair<std::string, std::string>> knobs;
		std::string tagName = BackupAgentBase::getDefaultTag().toString();
		bool tagProvided = false;
		std::string restoreContainer;
		std::string addPrefix;
		std::string removePrefix;
		Standalone<VectorRef<KeyRangeRef>> backupKeys;
		Standalone<VectorRef<KeyRangeRef>> backupKeysFilter;
		int maxErrors = 20;
		Version beginVersion = invalidVersion;
		Version restoreVersion = invalidVersion;
		std::string restoreTimestamp;
		bool waitForDone = false;
		bool stopWhenDone = true;
		bool usePartitionedLog = false; // Set to true to use new backup system
		bool incrementalBackupOnly = false;
		bool onlyAppyMutationLogs = false;
		bool inconsistentSnapshotOnly = false;
		bool forceAction = false;
		bool trace = false;
		bool quietDisplay = false;
		bool dryRun = false;
		std::string traceDir = "";
		std::string traceFormat = "";
		std::string traceLogGroup;
		uint64_t traceRollSize = TRACE_DEFAULT_ROLL_SIZE;
		uint64_t traceMaxLogsSize = TRACE_DEFAULT_MAX_LOGS_SIZE;
		ESOError lastError;
		bool partial = true;
		bool dstOnly = false;
		LocalityData localities;
		uint64_t memLimit = 8LL << 30;
		Optional<uint64_t> ti;
		std::vector<std::string> blobCredentials;
		std::string tlsCertPath, tlsKeyPath, tlsCAPath, tlsPassword, tlsVerifyPeers;
		Version dumpBegin = 0;
		Version dumpEnd = std::numeric_limits<Version>::max();
		std::string restoreClusterFileDest;
		std::string restoreClusterFileOrig;
		bool jsonOutput = false;
		bool deleteData = false;

		BackupModifyOptions modifyOptions;

		if (argc == 1) {
			printUsage(programExe, false);
			return FDB_EXIT_ERROR;
		}

#ifdef _WIN32
		// Windows needs a gentle nudge to format floats correctly
		//_set_output_format(_TWO_DIGIT_EXPONENT);
#endif

		while (args->Next()) {
			lastError = args->LastError();

			switch (lastError) {
			case SO_SUCCESS:
				break;

			case SO_ARG_INVALID_DATA:
				fprintf(stderr, "ERROR: invalid argument to option `%s'\n", args->OptionText());
				printHelpTeaser(argv[0]);
				return FDB_EXIT_ERROR;
				break;

			case SO_ARG_INVALID:
				fprintf(stderr, "ERROR: argument given for option `%s'\n", args->OptionText());
				printHelpTeaser(argv[0]);
				return FDB_EXIT_ERROR;
				break;

			case SO_ARG_MISSING:
				fprintf(stderr, "ERROR: missing argument for option `%s'\n", args->OptionText());
				printHelpTeaser(argv[0]);
				return FDB_EXIT_ERROR;

			case SO_OPT_INVALID:
				fprintf(stderr, "ERROR: unknown option `%s'\n", args->OptionText());
				printHelpTeaser(argv[0]);
				return FDB_EXIT_ERROR;
				break;

			default:
				fprintf(stderr, "ERROR: argument given for option `%s'\n", args->OptionText());
				printHelpTeaser(argv[0]);
				return FDB_EXIT_ERROR;
				break;
			}

			int optId = args->OptionId();
			switch (optId) {
			case OPT_HELP:
				printUsage(programExe, false);
				return FDB_EXIT_SUCCESS;
				break;
			case OPT_DEVHELP:
				printUsage(programExe, true);
				return FDB_EXIT_SUCCESS;
				break;
			case OPT_VERSION:
				printVersion();
				return FDB_EXIT_SUCCESS;
				break;
			case OPT_NOBUFSTDOUT:
				setvbuf(stdout, NULL, _IONBF, 0);
				setvbuf(stderr, NULL, _IONBF, 0);
				break;
			case OPT_BUFSTDOUTERR:
				setvbuf(stdout, NULL, _IOFBF, BUFSIZ);
				setvbuf(stderr, NULL, _IOFBF, BUFSIZ);
				break;
			case OPT_QUIET:
				quietDisplay = true;
				break;
			case OPT_DRYRUN:
				dryRun = true;
				break;
			case OPT_DELETE_DATA:
				deleteData = true;
				break;
			case OPT_MIN_CLEANUP_SECONDS:
				knobs.push_back(std::make_pair("min_cleanup_seconds", args->OptionArg()));
				break;
			case OPT_FORCE:
				forceAction = true;
				break;
			case OPT_TRACE:
				trace = true;
				break;
			case OPT_TRACE_DIR:
				trace = true;
				traceDir = args->OptionArg();
				break;
			case OPT_TRACE_FORMAT:
				if (!validateTraceFormat(args->OptionArg())) {
					fprintf(stderr, "WARNING: Unrecognized trace format `%s'\n", args->OptionArg());
				}
				traceFormat = args->OptionArg();
				break;
			case OPT_TRACE_LOG_GROUP:
				traceLogGroup = args->OptionArg();
				break;
			case OPT_LOCALITY: {
				std::string syn = args->OptionSyntax();
				if (!StringRef(syn).startsWith(LiteralStringRef("--locality_"))) {
					fprintf(stderr, "ERROR: unable to parse locality key '%s'\n", syn.c_str());
					return FDB_EXIT_ERROR;
				}
				syn = syn.substr(11);
				std::transform(syn.begin(), syn.end(), syn.begin(), ::tolower);
				localities.set(Standalone<StringRef>(syn), Standalone<StringRef>(std::string(args->OptionArg())));
				break;
			}
			case OPT_EXPIRE_BEFORE_DATETIME:
				expireDatetime = args->OptionArg();
				break;
			case OPT_EXPIRE_RESTORABLE_AFTER_DATETIME:
				expireRestorableAfterDatetime = args->OptionArg();
				break;
			case OPT_EXPIRE_BEFORE_VERSION:
			case OPT_EXPIRE_RESTORABLE_AFTER_VERSION:
			case OPT_EXPIRE_MIN_RESTORABLE_DAYS:
			case OPT_EXPIRE_DELETE_BEFORE_DAYS: {
				const char* a = args->OptionArg();
				long long ver = 0;
				if (!sscanf(a, "%lld", &ver)) {
					fprintf(stderr, "ERROR: Could not parse expiration version `%s'\n", a);
					printHelpTeaser(argv[0]);
					return FDB_EXIT_ERROR;
				}

				// Interpret the value as days worth of versions relative to now (negative)
				if (optId == OPT_EXPIRE_MIN_RESTORABLE_DAYS || optId == OPT_EXPIRE_DELETE_BEFORE_DAYS) {
					ver = -ver * 24 * 60 * 60 * CLIENT_KNOBS->CORE_VERSIONSPERSECOND;
				}

				if (optId == OPT_EXPIRE_BEFORE_VERSION || optId == OPT_EXPIRE_DELETE_BEFORE_DAYS)
					expireVersion = ver;
				else
					expireRestorableAfterVersion = ver;
				break;
			}
			case OPT_RESTORE_TIMESTAMP:
				restoreTimestamp = args->OptionArg();
				break;
			case OPT_BASEURL:
				baseUrl = args->OptionArg();
				break;
			case OPT_RESTORE_CLUSTERFILE_DEST:
				restoreClusterFileDest = args->OptionArg();
				break;
			case OPT_RESTORE_CLUSTERFILE_ORIG:
				restoreClusterFileOrig = args->OptionArg();
				break;
			case OPT_CLUSTERFILE:
				clusterFile = args->OptionArg();
				break;
			case OPT_DEST_CLUSTER:
				clusterFile = args->OptionArg();
				break;
			case OPT_SOURCE_CLUSTER:
				sourceClusterFile = args->OptionArg();
				break;
			case OPT_CLEANUP:
				partial = false;
				break;
			case OPT_DSTONLY:
				dstOnly = true;
				break;
			case OPT_KNOB: {
				std::string syn = args->OptionSyntax();
				if (!StringRef(syn).startsWith(LiteralStringRef("--knob_"))) {
					fprintf(stderr, "ERROR: unable to parse knob option '%s'\n", syn.c_str());
					return FDB_EXIT_ERROR;
				}
				syn = syn.substr(7);
				knobs.push_back(std::make_pair(syn, args->OptionArg()));
				break;
			}
			case OPT_BACKUPKEYS:
				try {
					addKeyRange(args->OptionArg(), backupKeys);
				} catch (Error&) {
					printHelpTeaser(argv[0]);
					return FDB_EXIT_ERROR;
				}
				break;
			case OPT_BACKUPKEYS_FILTER:
				try {
					addKeyRange(args->OptionArg(), backupKeysFilter);
				} catch (Error&) {
					printHelpTeaser(argv[0]);
					return FDB_EXIT_ERROR;
				}
				break;
			case OPT_DESTCONTAINER:
				destinationContainer = args->OptionArg();
				// If the url starts with '/' then prepend "file://" for backwards compatibility
				if (StringRef(destinationContainer).startsWith(LiteralStringRef("/")))
					destinationContainer = std::string("file://") + destinationContainer;
				modifyOptions.destURL = destinationContainer;
				break;
			case OPT_SNAPSHOTINTERVAL:
			case OPT_INITIAL_SNAPSHOT_INTERVAL:
			case OPT_MOD_ACTIVE_INTERVAL: {
				const char* a = args->OptionArg();
				int seconds;
				if (!sscanf(a, "%d", &seconds)) {
					fprintf(stderr, "ERROR: Could not parse snapshot interval `%s'\n", a);
					printHelpTeaser(argv[0]);
					return FDB_EXIT_ERROR;
				}
				if (optId == OPT_SNAPSHOTINTERVAL) {
					snapshotIntervalSeconds = seconds;
					modifyOptions.snapshotIntervalSeconds = seconds;
				} else if (optId == OPT_INITIAL_SNAPSHOT_INTERVAL) {
					initialSnapshotIntervalSeconds = seconds;
				} else if (optId == OPT_MOD_ACTIVE_INTERVAL) {
					modifyOptions.activeSnapshotIntervalSeconds = seconds;
				}
				break;
			}
			case OPT_MOD_VERIFY_UID:
				modifyOptions.verifyUID = args->OptionArg();
				break;
			case OPT_WAITFORDONE:
				waitForDone = true;
				break;
			case OPT_NOSTOPWHENDONE:
				stopWhenDone = false;
				break;
			case OPT_USE_PARTITIONED_LOG:
				usePartitionedLog = true;
				break;
			case OPT_INCREMENTALONLY:
				incrementalBackupOnly = true;
				onlyAppyMutationLogs = true;
				break;
			case OPT_RESTORECONTAINER:
				restoreContainer = args->OptionArg();
				// If the url starts with '/' then prepend "file://" for backwards compatibility
				if (StringRef(restoreContainer).startsWith(LiteralStringRef("/")))
					restoreContainer = std::string("file://") + restoreContainer;
				break;
			case OPT_DESCRIBE_DEEP:
				describeDeep = true;
				break;
			case OPT_DESCRIBE_TIMESTAMPS:
				describeTimestamps = true;
				break;
			case OPT_PREFIX_ADD:
				addPrefix = args->OptionArg();
				break;
			case OPT_PREFIX_REMOVE:
				removePrefix = args->OptionArg();
				break;
			case OPT_ERRORLIMIT: {
				const char* a = args->OptionArg();
				if (!sscanf(a, "%d", &maxErrors)) {
					fprintf(stderr, "ERROR: Could not parse max number of errors `%s'\n", a);
					printHelpTeaser(argv[0]);
					return FDB_EXIT_ERROR;
				}
				break;
			}
			case OPT_RESTORE_BEGIN_VERSION: {
				const char* a = args->OptionArg();
				long long ver = 0;
				if (!sscanf(a, "%lld", &ver)) {
					fprintf(stderr, "ERROR: Could not parse database beginVersion `%s'\n", a);
					printHelpTeaser(argv[0]);
					return FDB_EXIT_ERROR;
				}
				beginVersion = ver;
				break;
			}
			case OPT_RESTORE_VERSION: {
				const char* a = args->OptionArg();
				long long ver = 0;
				if (!sscanf(a, "%lld", &ver)) {
					fprintf(stderr, "ERROR: Could not parse database version `%s'\n", a);
					printHelpTeaser(argv[0]);
					return FDB_EXIT_ERROR;
				}
				restoreVersion = ver;
				break;
			}
			case OPT_RESTORE_INCONSISTENT_SNAPSHOT_ONLY: {
				inconsistentSnapshotOnly = true;
				TraceEvent("InconsistentSnapshotOnlyFlagSet").detail("Value", inconsistentSnapshotOnly);
				break;
			}
#ifdef _WIN32
			case OPT_PARENTPID: {
				auto pid_str = args->OptionArg();
				int parent_pid = atoi(pid_str);
				auto pHandle = OpenProcess(SYNCHRONIZE, FALSE, parent_pid);
				if (!pHandle) {
					TraceEvent("ParentProcessOpenError").GetLastError();
					fprintf(stderr, "Could not open parent process at pid %d (error %d)", parent_pid, GetLastError());
					throw platform_error();
				}
				startThread(&parentWatcher, pHandle);
				break;
			}
#endif
			case OPT_TAGNAME:
				tagName = args->OptionArg();
				tagProvided = true;
				break;
			case OPT_CRASHONERROR:
				g_crashOnError = true;
				break;
			case OPT_MEMLIMIT:
				ti = parse_with_suffix(args->OptionArg(), "MiB");
				if (!ti.present()) {
					fprintf(stderr, "ERROR: Could not parse memory limit from `%s'\n", args->OptionArg());
					printHelpTeaser(argv[0]);
					flushAndExit(FDB_EXIT_ERROR);
				}
				memLimit = ti.get();
				break;
			case OPT_BLOB_CREDENTIALS:
				blobCredentials.push_back(args->OptionArg());
				break;
#ifndef TLS_DISABLED
			case TLSConfig::OPT_TLS_PLUGIN:
				args->OptionArg();
				break;
			case TLSConfig::OPT_TLS_CERTIFICATES:
				tlsCertPath = args->OptionArg();
				break;
			case TLSConfig::OPT_TLS_PASSWORD:
				tlsPassword = args->OptionArg();
				break;
			case TLSConfig::OPT_TLS_CA_FILE:
				tlsCAPath = args->OptionArg();
				break;
			case TLSConfig::OPT_TLS_KEY:
				tlsKeyPath = args->OptionArg();
				break;
			case TLSConfig::OPT_TLS_VERIFY_PEERS:
				tlsVerifyPeers = args->OptionArg();
				break;
#endif
			case OPT_DUMP_BEGIN:
				dumpBegin = parseVersion(args->OptionArg());
				break;
			case OPT_DUMP_END:
				dumpEnd = parseVersion(args->OptionArg());
				break;
			case OPT_JSON:
				jsonOutput = true;
				break;
			}
		}

		// Process the extra arguments
		for (int argLoop = 0; argLoop < args->FileCount(); argLoop++) {
			switch (programExe) {
			case EXE_AGENT:
				fprintf(stderr, "ERROR: Backup Agent does not support argument value `%s'\n", args->File(argLoop));
				printHelpTeaser(argv[0]);
				return FDB_EXIT_ERROR;
				break;

				// Add the backup key range
			case EXE_BACKUP:
				// Error, if the keys option was not specified
				if (backupKeys.size() == 0) {
					fprintf(stderr, "ERROR: Unknown backup option value `%s'\n", args->File(argLoop));
					printHelpTeaser(argv[0]);
					return FDB_EXIT_ERROR;
				}
				// Otherwise, assume the item is a key range
				else {
					try {
						addKeyRange(args->File(argLoop), backupKeys);
					} catch (Error&) {
						printHelpTeaser(argv[0]);
						return FDB_EXIT_ERROR;
					}
				}
				break;

			case EXE_RESTORE:
				fprintf(stderr, "ERROR: FDB Restore does not support argument value `%s'\n", args->File(argLoop));
				printHelpTeaser(argv[0]);
				return FDB_EXIT_ERROR;
				break;

			case EXE_FASTRESTORE_TOOL:
				fprintf(
				    stderr, "ERROR: FDB Fast Restore Tool does not support argument value `%s'\n", args->File(argLoop));
				printHelpTeaser(argv[0]);
				return FDB_EXIT_ERROR;
				break;

			case EXE_DR_AGENT:
				fprintf(stderr, "ERROR: DR Agent does not support argument value `%s'\n", args->File(argLoop));
				printHelpTeaser(argv[0]);
				return FDB_EXIT_ERROR;
				break;

			case EXE_DB_BACKUP:
				// Error, if the keys option was not specified
				if (backupKeys.size() == 0) {
					fprintf(stderr, "ERROR: Unknown DR option value `%s'\n", args->File(argLoop));
					printHelpTeaser(argv[0]);
					return FDB_EXIT_ERROR;
				}
				// Otherwise, assume the item is a key range
				else {
					try {
						addKeyRange(args->File(argLoop), backupKeys);
					} catch (Error&) {
						printHelpTeaser(argv[0]);
						return FDB_EXIT_ERROR;
					}
				}
				break;

			case EXE_UNDEFINED:
			default:
				return FDB_EXIT_ERROR;
			}
		}

		// Delete the simple option object, if defined
		if (args) {
			delete args;
			args = NULL;
		}

		delete FLOW_KNOBS;
		FlowKnobs* flowKnobs = new FlowKnobs;
		FLOW_KNOBS = flowKnobs;

		delete CLIENT_KNOBS;
		ClientKnobs* clientKnobs = new ClientKnobs;
		CLIENT_KNOBS = clientKnobs;

		for (auto k = knobs.begin(); k != knobs.end(); ++k) {
			try {
				if (!flowKnobs->setKnob(k->first, k->second) && !clientKnobs->setKnob(k->first, k->second)) {
					fprintf(stderr, "WARNING: Unrecognized knob option '%s'\n", k->first.c_str());
					TraceEvent(SevWarnAlways, "UnrecognizedKnobOption").detail("Knob", printable(k->first));
				}
			} catch (Error& e) {
				if (e.code() == error_code_invalid_option_value) {
					fprintf(stderr,
					        "WARNING: Invalid value '%s' for knob option '%s'\n",
					        k->second.c_str(),
					        k->first.c_str());
					TraceEvent(SevWarnAlways, "InvalidKnobValue")
					    .detail("Knob", printable(k->first))
					    .detail("Value", printable(k->second));
				} else {
					fprintf(stderr, "ERROR: Failed to set knob option '%s': %s\n", k->first.c_str(), e.what());
					TraceEvent(SevError, "FailedToSetKnob")
					    .detail("Knob", printable(k->first))
					    .detail("Value", printable(k->second))
					    .error(e);
					throw;
				}
			}
		}

		// Reinitialize knobs in order to update knobs that are dependent on explicitly set knobs
		flowKnobs->initialize(true);
		clientKnobs->initialize(true);

		if (trace) {
			if (!traceLogGroup.empty())
				setNetworkOption(FDBNetworkOptions::TRACE_LOG_GROUP, StringRef(traceLogGroup));

			if (traceDir.empty())
				setNetworkOption(FDBNetworkOptions::TRACE_ENABLE);
			else
				setNetworkOption(FDBNetworkOptions::TRACE_ENABLE, StringRef(traceDir));
			if (!traceFormat.empty()) {
				setNetworkOption(FDBNetworkOptions::TRACE_FORMAT, StringRef(traceFormat));
			}

			setNetworkOption(FDBNetworkOptions::ENABLE_SLOW_TASK_PROFILING);
		}
		setNetworkOption(FDBNetworkOptions::DISABLE_CLIENT_STATISTICS_LOGGING);

		// deferred TLS options
		if (tlsCertPath.size()) {
			try {
				setNetworkOption(FDBNetworkOptions::TLS_CERT_PATH, tlsCertPath);
			} catch (Error& e) {
				fprintf(stderr, "ERROR: cannot set TLS certificate path to `%s' (%s)\n", tlsCertPath.c_str(), e.what());
				return 1;
			}
		}

		if (tlsCAPath.size()) {
			try {
				setNetworkOption(FDBNetworkOptions::TLS_CA_PATH, tlsCAPath);
			} catch (Error& e) {
				fprintf(stderr, "ERROR: cannot set TLS CA path to `%s' (%s)\n", tlsCAPath.c_str(), e.what());
				return 1;
			}
		}
		if (tlsKeyPath.size()) {
			try {
				if (tlsPassword.size())
					setNetworkOption(FDBNetworkOptions::TLS_PASSWORD, tlsPassword);

				setNetworkOption(FDBNetworkOptions::TLS_KEY_PATH, tlsKeyPath);
			} catch (Error& e) {
				fprintf(stderr, "ERROR: cannot set TLS key path to `%s' (%s)\n", tlsKeyPath.c_str(), e.what());
				return 1;
			}
		}
		if (tlsVerifyPeers.size()) {
			try {
				setNetworkOption(FDBNetworkOptions::TLS_VERIFY_PEERS, tlsVerifyPeers);
			} catch (Error& e) {
				fprintf(
				    stderr, "ERROR: cannot set TLS peer verification to `%s' (%s)\n", tlsVerifyPeers.c_str(), e.what());
				return 1;
			}
		}

		Error::init();
		std::set_new_handler(&platform::outOfMemory);
		setMemoryQuota(memLimit);

		int total = 0;
		for (auto i = Error::errorCounts().begin(); i != Error::errorCounts().end(); ++i)
			total += i->second;
		if (total)
			printf("%d errors:\n", total);
		for (auto i = Error::errorCounts().begin(); i != Error::errorCounts().end(); ++i)
			if (i->second > 0)
				printf("  %d: %d %s\n", i->second, i->first, Error::fromCode(i->first).what());

		Reference<ClusterConnectionFile> ccf;
		Database db;
		Reference<ClusterConnectionFile> sourceCcf;
		Database sourceDb;
		FileBackupAgent ba;
		Key tag;
		Future<Optional<Void>> f;
		Future<Optional<int>> fstatus;
		Reference<IBackupContainer> c;

		try {
			setupNetwork(0, true);
		} catch (Error& e) {
			fprintf(stderr, "ERROR: %s\n", e.what());
			return FDB_EXIT_ERROR;
		}

		TraceEvent("ProgramStart")
		    .setMaxEventLength(12000)
		    .detail("SourceVersion", getSourceVersion())
		    .detail("Version", FDB_VT_VERSION)
		    .detail("PackageName", FDB_VT_PACKAGE_NAME)
		    .detailf("ActualTime", "%lld", DEBUG_DETERMINISM ? 0 : time(NULL))
		    .setMaxFieldLength(10000)
		    .detail("CommandLine", commandLine)
		    .setMaxFieldLength(0)
		    .detail("MemoryLimit", memLimit)
		    .trackLatest("ProgramStart");

		// Ordinarily, this is done when the network is run. However, network thread should be set before TraceEvents
		// are logged. This thread will eventually run the network, so call it now.
		TraceEvent::setNetworkThread();

		// Add blob credentials files from the environment to the list collected from the command line.
		const char* blobCredsFromENV = getenv("FDB_BLOB_CREDENTIALS");
		if (blobCredsFromENV != nullptr) {
			StringRef t((uint8_t*)blobCredsFromENV, strlen(blobCredsFromENV));
			do {
				StringRef file = t.eat(":");
				if (file.size() != 0)
					blobCredentials.push_back(file.toString());
			} while (t.size() != 0);
		}

		// Update the global blob credential files list
		std::vector<std::string>* pFiles =
		    (std::vector<std::string>*)g_network->global(INetwork::enBlobCredentialFiles);
		if (pFiles != nullptr) {
			for (auto& f : blobCredentials) {
				pFiles->push_back(f);
			}
		}

		// Opens a trace file if trace is set (and if a trace file isn't already open)
		// For most modes, initCluster() will open a trace file, but some fdbbackup operations do not require
		// a cluster so they should use this instead.
		auto initTraceFile = [&]() {
			if (trace)
				openTraceFile(NetworkAddress(), traceRollSize, traceMaxLogsSize, traceDir, "trace", traceLogGroup);
		};

		auto initCluster = [&](bool quiet = false) {
			auto resolvedClusterFile = ClusterConnectionFile::lookupClusterFileName(clusterFile);
			try {
				ccf = Reference<ClusterConnectionFile>(new ClusterConnectionFile(resolvedClusterFile.first));
			} catch (Error& e) {
				if (!quiet)
					fprintf(stderr, "%s\n", ClusterConnectionFile::getErrorString(resolvedClusterFile, e).c_str());
				return false;
			}

			try {
				db = Database::createDatabase(ccf, -1, true, localities);
			} catch (Error& e) {
				fprintf(stderr, "ERROR: %s\n", e.what());
				fprintf(stderr, "ERROR: Unable to connect to cluster from `%s'\n", ccf->getFilename().c_str());
				return false;
			}

			return true;
		};

		if (sourceClusterFile.size()) {
			auto resolvedSourceClusterFile = ClusterConnectionFile::lookupClusterFileName(sourceClusterFile);
			try {
				sourceCcf =
				    Reference<ClusterConnectionFile>(new ClusterConnectionFile(resolvedSourceClusterFile.first));
			} catch (Error& e) {
				fprintf(stderr, "%s\n", ClusterConnectionFile::getErrorString(resolvedSourceClusterFile, e).c_str());
				return FDB_EXIT_ERROR;
			}

			try {
				sourceDb = Database::createDatabase(sourceCcf, -1, true, localities);
			} catch (Error& e) {
				fprintf(stderr, "ERROR: %s\n", e.what());
				fprintf(stderr, "ERROR: Unable to connect to cluster from `%s'\n", sourceCcf->getFilename().c_str());
				return FDB_EXIT_ERROR;
			}
		}

		switch (programExe) {
		case EXE_AGENT:
			if (!initCluster())
				return FDB_EXIT_ERROR;
			f = stopAfter(runAgent(db));
			break;
		case EXE_BACKUP:
			switch (backupType) {
			case BACKUP_START: {
				if (!initCluster())
					return FDB_EXIT_ERROR;
				// Test out the backup url to make sure it parses.  Doesn't test to make sure it's actually writeable.
				openBackupContainer(argv[0], destinationContainer);
				f = stopAfter(submitBackup(db,
				                           destinationContainer,
				                           initialSnapshotIntervalSeconds,
				                           snapshotIntervalSeconds,
				                           backupKeys,
				                           tagName,
				                           dryRun,
				                           waitForDone,
				                           stopWhenDone,
				                           usePartitionedLog,
				                           incrementalBackupOnly));
				break;
			}

			case BACKUP_MODIFY: {
				if (!initCluster())
					return FDB_EXIT_ERROR;

				f = stopAfter(modifyBackup(db, tagName, modifyOptions));
				break;
			}

			case BACKUP_STATUS:
				if (!initCluster())
					return FDB_EXIT_ERROR;
				f = stopAfter(statusBackup(db, tagName, true, jsonOutput));
				break;

			case BACKUP_ABORT:
				if (!initCluster())
					return FDB_EXIT_ERROR;
				f = stopAfter(abortBackup(db, tagName));
				break;

			case BACKUP_CLEANUP:
				if (!initCluster())
					return FDB_EXIT_ERROR;
				f = stopAfter(cleanupMutations(db, deleteData));
				break;

			case BACKUP_WAIT:
				if (!initCluster())
					return FDB_EXIT_ERROR;
				f = stopAfter(waitBackup(db, tagName, stopWhenDone));
				break;

			case BACKUP_DISCONTINUE:
				if (!initCluster())
					return FDB_EXIT_ERROR;
				f = stopAfter(discontinueBackup(db, tagName, waitForDone));
				break;

			case BACKUP_PAUSE:
				if (!initCluster())
					return FDB_EXIT_ERROR;
				f = stopAfter(changeBackupResumed(db, true));
				break;

			case BACKUP_RESUME:
				if (!initCluster())
					return FDB_EXIT_ERROR;
				f = stopAfter(changeBackupResumed(db, false));
				break;

			case BACKUP_EXPIRE:
				initTraceFile();
				// Must have a usable cluster if either expire DateTime options were used
				if (!expireDatetime.empty() || !expireRestorableAfterDatetime.empty()) {
					if (!initCluster())
						return FDB_EXIT_ERROR;
				}
				f = stopAfter(expireBackupData(argv[0],
				                               destinationContainer,
				                               expireVersion,
				                               expireDatetime,
				                               db,
				                               forceAction,
				                               expireRestorableAfterVersion,
				                               expireRestorableAfterDatetime));
				break;

			case BACKUP_DELETE:
				initTraceFile();
				f = stopAfter(deleteBackupContainer(argv[0], destinationContainer));
				break;

			case BACKUP_DESCRIBE:
				initTraceFile();
				// If timestamp lookups are desired, require a cluster file
				if (describeTimestamps && !initCluster())
					return FDB_EXIT_ERROR;

				// Only pass database optionDatabase Describe will lookup version timestamps if a cluster file was
				// given, but quietly skip them if not.
				f = stopAfter(describeBackup(argv[0],
				                             destinationContainer,
				                             describeDeep,
				                             describeTimestamps ? Optional<Database>(db) : Optional<Database>(),
				                             jsonOutput));
				break;

			case BACKUP_LIST:
				initTraceFile();
				f = stopAfter(listBackup(baseUrl));
				break;

			case BACKUP_QUERY:
				initTraceFile();
				f = stopAfter(queryBackup(argv[0],
				                          destinationContainer,
				                          backupKeysFilter,
				                          restoreVersion,
				                          restoreClusterFileOrig,
				                          restoreTimestamp,
				                          !quietDisplay));
				break;

			case BACKUP_DUMP:
				initTraceFile();
				f = stopAfter(dumpBackupData(argv[0], destinationContainer, dumpBegin, dumpEnd));
				break;

			case BACKUP_UNDEFINED:
			default:
				fprintf(stderr, "ERROR: Unsupported backup action %s\n", argv[1]);
				printHelpTeaser(argv[0]);
				return FDB_EXIT_ERROR;
				break;
			}

			break;
		case EXE_RESTORE:
			if (dryRun) {
				if (restoreType != RESTORE_START) {
					fprintf(stderr, "Restore dry run only works for 'start' command\n");
					return FDB_EXIT_ERROR;
				}

				// Must explicitly call trace file options handling if not calling Database::createDatabase()
				initTraceFile();
			} else {
				if (restoreClusterFileDest.empty()) {
					fprintf(stderr, "Restore destination cluster file must be specified explicitly.\n");
					return FDB_EXIT_ERROR;
				}

				if (!fileExists(restoreClusterFileDest)) {
					fprintf(stderr,
					        "Restore destination cluster file '%s' does not exist.\n",
					        restoreClusterFileDest.c_str());
					return FDB_EXIT_ERROR;
				}

				try {
					db = Database::createDatabase(restoreClusterFileDest, Database::API_VERSION_LATEST);
				} catch (Error& e) {
					fprintf(stderr,
					        "Restore destination cluster file '%s' invalid: %s\n",
					        restoreClusterFileDest.c_str(),
					        e.what());
					return FDB_EXIT_ERROR;
				}
			}

			switch (restoreType) {
			case RESTORE_START:
				f = stopAfter(runRestore(db,
				                         restoreClusterFileOrig,
				                         tagName,
				                         restoreContainer,
				                         backupKeys,
				                         beginVersion,
				                         restoreVersion,
				                         restoreTimestamp,
				                         !dryRun,
				                         !quietDisplay,
				                         waitForDone,
				                         addPrefix,
				                         removePrefix,
				                         onlyAppyMutationLogs,
				                         inconsistentSnapshotOnly));
				break;
			case RESTORE_WAIT:
				f = stopAfter(success(ba.waitRestore(db, KeyRef(tagName), true)));
				break;
			case RESTORE_ABORT:
				f = stopAfter(
				    map(ba.abortRestore(db, KeyRef(tagName)), [tagName](FileBackupAgent::ERestoreState s) -> Void {
					    printf("RESTORE_ABORT Tag: %s  State: %s\n",
					           tagName.c_str(),
					           FileBackupAgent::restoreStateText(s).toString().c_str());
					    return Void();
				    }));
				break;
			case RESTORE_STATUS:
				// If no tag is specifically provided then print all tag status, don't just use "default"
				if (tagProvided)
					tag = tagName;
				f = stopAfter(map(ba.restoreStatus(db, KeyRef(tag)), [](std::string s) -> Void {
					printf("%s\n", s.c_str());
					return Void();
				}));
				break;
			default:
				throw restore_error();
			}
			break;
		case EXE_FASTRESTORE_TOOL:
			// Support --dest_cluster_file option as fdbrestore does
			if (dryRun) {
				if (restoreType != RESTORE_START) {
					fprintf(stderr, "Restore dry run only works for 'start' command\n");
					return FDB_EXIT_ERROR;
				}

				// Must explicitly call trace file options handling if not calling Database::createDatabase()
				initTraceFile();
			} else {
				if (restoreClusterFileDest.empty()) {
					fprintf(stderr, "Restore destination cluster file must be specified explicitly.\n");
					return FDB_EXIT_ERROR;
				}

				if (!fileExists(restoreClusterFileDest)) {
					fprintf(stderr,
					        "Restore destination cluster file '%s' does not exist.\n",
					        restoreClusterFileDest.c_str());
					return FDB_EXIT_ERROR;
				}

				try {
					db = Database::createDatabase(restoreClusterFileDest, Database::API_VERSION_LATEST);
				} catch (Error& e) {
					fprintf(stderr,
					        "Restore destination cluster file '%s' invalid: %s\n",
					        restoreClusterFileDest.c_str(),
					        e.what());
					return FDB_EXIT_ERROR;
				}
			}
			// TODO: We have not implemented the code commented out in this case
			switch (restoreType) {
			case RESTORE_START:
				f = stopAfter(runFastRestoreTool(
				    db, tagName, restoreContainer, backupKeys, restoreVersion, !dryRun, !quietDisplay, waitForDone));
				break;
			case RESTORE_WAIT:
				printf("[TODO][ERROR] FastRestore does not support RESTORE_WAIT yet!\n");
				throw restore_error();
				//					f = stopAfter( success(ba.waitRestore(db, KeyRef(tagName), true)) );
				break;
			case RESTORE_ABORT:
				printf("[TODO][ERROR] FastRestore does not support RESTORE_ABORT yet!\n");
				throw restore_error();
				//					f = stopAfter( map(ba.abortRestore(db, KeyRef(tagName)),
				//[tagName](FileBackupAgent::ERestoreState s) -> Void { 						printf("Tag: %s  State:
				//%s\n", tagName.c_str(),
				// FileBackupAgent::restoreStateText(s).toString().c_str()); 						return Void();
				//					}) );
				break;
			case RESTORE_STATUS:
				printf("[TODO][ERROR] FastRestore does not support RESTORE_STATUS yet!\n");
				throw restore_error();
				// If no tag is specifically provided then print all tag status, don't just use "default"
				if (tagProvided)
					tag = tagName;
				//					f = stopAfter( map(ba.restoreStatus(db, KeyRef(tag)), [](std::string s) -> Void {
				//						printf("%s\n", s.c_str());
				//						return Void();
				//					}) );
				break;
			default:
				throw restore_error();
			}
			break;
		case EXE_DR_AGENT:
			if (!initCluster())
				return FDB_EXIT_ERROR;
			f = stopAfter(runDBAgent(sourceDb, db));
			break;
		case EXE_DB_BACKUP:
			if (!initCluster())
				return FDB_EXIT_ERROR;
			switch (dbType) {
			case DB_START:
				f = stopAfter(submitDBBackup(sourceDb, db, backupKeys, tagName));
				break;
			case DB_STATUS:
				f = stopAfter(statusDBBackup(sourceDb, db, tagName, maxErrors));
				break;
			case DB_SWITCH:
				f = stopAfter(switchDBBackup(sourceDb, db, backupKeys, tagName, forceAction));
				break;
			case DB_ABORT:
				f = stopAfter(abortDBBackup(sourceDb, db, tagName, partial, dstOnly));
				break;
			case DB_PAUSE:
				f = stopAfter(changeDBBackupResumed(sourceDb, db, true));
				break;
			case DB_RESUME:
				f = stopAfter(changeDBBackupResumed(sourceDb, db, false));
				break;
			case DB_UNDEFINED:
			default:
				fprintf(stderr, "ERROR: Unsupported DR action %s\n", argv[1]);
				printHelpTeaser(argv[0]);
				return FDB_EXIT_ERROR;
				break;
			}
			break;
		case EXE_UNDEFINED:
		default:
			return FDB_EXIT_ERROR;
		}

		runNetwork();

		if (f.isValid() && f.isReady() && !f.isError() && !f.get().present()) {
			status = FDB_EXIT_ERROR;
		}

		if (fstatus.isValid() && fstatus.isReady() && !fstatus.isError() && fstatus.get().present()) {
			status = fstatus.get().get();
		}

#ifdef ALLOC_INSTRUMENTATION
		{
			cout << "Page Counts: " << FastAllocator<16>::pageCount << " " << FastAllocator<32>::pageCount << " "
			     << FastAllocator<64>::pageCount << " " << FastAllocator<128>::pageCount << " "
			     << FastAllocator<256>::pageCount << " " << FastAllocator<512>::pageCount << " "
			     << FastAllocator<1024>::pageCount << " " << FastAllocator<2048>::pageCount << " "
			     << FastAllocator<4096>::pageCount << " " << FastAllocator<8192>::pageCount << " "
			     << FastAllocator<16384>::pageCount << endl;

			vector<std::pair<std::string, const char*>> typeNames;
			for (auto i = allocInstr.begin(); i != allocInstr.end(); ++i) {
				std::string s;

#ifdef __linux__
				char* demangled = abi::__cxa_demangle(i->first, NULL, NULL, NULL);
				if (demangled) {
					s = demangled;
					if (StringRef(s).startsWith(LiteralStringRef("(anonymous namespace)::")))
						s = s.substr(LiteralStringRef("(anonymous namespace)::").size());
					free(demangled);
				} else
					s = i->first;
#else
				s = i->first;
				if (StringRef(s).startsWith(LiteralStringRef("class `anonymous namespace'::")))
					s = s.substr(LiteralStringRef("class `anonymous namespace'::").size());
				else if (StringRef(s).startsWith(LiteralStringRef("class ")))
					s = s.substr(LiteralStringRef("class ").size());
				else if (StringRef(s).startsWith(LiteralStringRef("struct ")))
					s = s.substr(LiteralStringRef("struct ").size());
#endif

				typeNames.push_back(std::make_pair(s, i->first));
			}
			std::sort(typeNames.begin(), typeNames.end());
			for (int i = 0; i < typeNames.size(); i++) {
				const char* n = typeNames[i].second;
				auto& f = allocInstr[n];
				printf("%+d\t%+d\t%d\t%d\t%s\n",
				       f.allocCount,
				       -f.deallocCount,
				       f.allocCount - f.deallocCount,
				       f.maxAllocated,
				       typeNames[i].first.c_str());
			}

			// We're about to exit and clean up data structures, this will wreak havoc on allocation recording
			memSample_entered = true;
		}
#endif
	} catch (Error& e) {
		TraceEvent(SevError, "MainError").error(e);
		status = FDB_EXIT_MAIN_ERROR;
	} catch (boost::system::system_error& e) {
		if (g_network) {
			TraceEvent(SevError, "MainError").error(unknown_error()).detail("RootException", e.what());
		} else {
			fprintf(stderr, "ERROR: %s (%d)\n", e.what(), e.code().value());
		}
		status = FDB_EXIT_MAIN_EXCEPTION;
	} catch (std::exception& e) {
		TraceEvent(SevError, "MainError").error(unknown_error()).detail("RootException", e.what());
		status = FDB_EXIT_MAIN_EXCEPTION;
	}

	flushAndExit(status);
}<|MERGE_RESOLUTION|>--- conflicted
+++ resolved
@@ -2326,15 +2326,10 @@
 			                                                   verbose,
 			                                                   KeyRef(addPrefix),
 			                                                   KeyRef(removePrefix),
-<<<<<<< HEAD
-			                                                   true,
+			                                                   /* lockDB = */ true,
 			                                                   onlyAppyMutationLogs,
 			                                                   inconsistentSnapshotOnly,
 			                                                   beginVersion));
-=======
-			                                                   /* lockDB = */ true,
-			                                                   inconsistentSnapshotOnly));
->>>>>>> 6efe82c7
 
 			if (waitForDone && verbose) {
 				// If restore is now complete then report version restored
