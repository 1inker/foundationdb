set(FDBRPC_SRCS
  ActorFuzz.h
  AsyncFileCached.actor.h
  AsyncFileChaos.h
  AsyncFileEIO.actor.h
  AsyncFileEncrypted.h
  AsyncFileKAIO.actor.h
  AsyncFileNonDurable.actor.h
  AsyncFileReadAhead.actor.h
  AsyncFileWinASIO.actor.h
  AsyncFileCached.actor.cpp
  AsyncFileEncrypted.actor.cpp
  AsyncFileNonDurable.actor.cpp
  AsyncFileWriteChecker.h
  AsyncFileWriteChecker.cpp
  Base64UrlDecode.h
  Base64UrlDecode.cpp
  Base64UrlEncode.h
  Base64UrlEncode.cpp
  ContinuousSample.h
  FailureMonitor.h
  FailureMonitor.actor.cpp
  fdbrpc.h
  FlowProcess.actor.h
  FlowTransport.h
  FlowTransport.actor.cpp
  genericactors.actor.h
  genericactors.actor.cpp
  HealthMonitor.h
  HealthMonitor.actor.cpp
  IPAllowList.h
  IPAllowList.cpp
  linux_kaio.h
  LoadBalance.h
  LoadBalance.actor.h
  LoadBalance.actor.cpp
  Locality.h
  Locality.cpp
  MultiInterface.h
  Net2FileSystem.h
  Net2FileSystem.cpp
  networksender.actor.h
  PerfMetric.cpp
  PerfMetric.h
  QueueModel.h
  QueueModel.cpp
  RangeMap.h
  Replication.h
  ReplicationPolicy.h
  ReplicationPolicy.cpp
  ReplicationTypes.h
  ReplicationTypes.cpp
  ReplicationUtils.h
  ReplicationUtils.cpp
  SimExternalConnection.actor.cpp
  SimExternalConnection.h
  Smoother.h
  Stats.actor.cpp
  Stats.h
<<<<<<< HEAD
  TenantInfo.h
  TenantAuth.actor.h
=======
  simulator.h
>>>>>>> 542adb4b
  sim2.actor.cpp
  sim_validation.h
  sim_validation.cpp
  TenantInfo.h
  TimedRequest.h
  TokenSign.h
  TokenSign.cpp
  TraceFileIO.h
  TraceFileIO.cpp
  TSSComparison.h
  WellKnownEndpoints.h)

set(COMPILE_EIO OFF)

if(NOT WIN32)
  if(CMAKE_SYSTEM_NAME STREQUAL "FreeBSD")
    find_library(EIO eio)
    if(NOT EIO)
      set(COMPILE_EIO ON)
    endif()
  else()
    set(COMPILE_EIO ON)
  endif()
endif()

set(FDBRPC_SRCS_DISABLE_ACTOR_DIAGNOSTICS
  ActorFuzz.actor.cpp
  FlowTests.actor.cpp
  dsltest.actor.cpp)

add_flow_target(STATIC_LIBRARY NAME fdbrpc
  SRCS ${FDBRPC_SRCS}
  DISABLE_ACTOR_DIAGNOSTICS ${FDBRPC_SRCS_DISABLE_ACTOR_DIAGNOSTICS})
target_include_directories(fdbrpc PRIVATE ${CMAKE_CURRENT_SOURCE_DIR}/libeio)
target_link_libraries(fdbrpc PUBLIC flow PRIVATE rapidjson)

add_flow_target(STATIC_LIBRARY NAME fdbrpc_sampling
  SRCS ${FDBRPC_SRCS}
  DISABLE_ACTOR_DIAGNOSTICS ${FDBRPC_SRCS_DISABLE_ACTOR_DIAGNOSTICS})
target_include_directories(fdbrpc_sampling PRIVATE ${CMAKE_CURRENT_SOURCE_DIR}/libeio)
target_link_libraries(fdbrpc_sampling PUBLIC flow_sampling PRIVATE rapidjson)
target_compile_definitions(fdbrpc_sampling PRIVATE -DENABLE_SAMPLING)
if(WIN32)
  add_dependencies(fdbrpc_sampling_actors fdbrpc_actors)
endif()

if(COMPILE_EIO)
  add_library(eio STATIC libeio/eio.c)
  if(USE_VALGRIND)
    target_link_libraries(eio PUBLIC Valgrind)
  endif()
  target_compile_definitions(eio PRIVATE USE_UCONTEXT)
  target_compile_options(eio BEFORE PRIVATE -w) # disable warnings for eio
  target_link_libraries(fdbrpc PRIVATE eio)
  target_link_libraries(fdbrpc_sampling PRIVATE eio)
endif()

if(${COROUTINE_IMPL} STREQUAL libcoro)
  set(CORO_SRCS libcoroutine/Common.c libcoroutine/Coro.c)
  if(APPLE)
    list(APPEND CORO_SRCS libcoroutine/asm.S)
  endif()
  if(NOT WIN32)
    list(APPEND CORO_SRCS libcoroutine/context.c)
  endif()
  add_library(coro STATIC ${CORO_SRCS})
  target_include_directories(coro PRIVATE ${CMAKE_BINARY_DIR}/flow/include)
  target_include_directories(coro PUBLIC ${CMAKE_CURRENT_SOURCE_DIR}/libcoroutine)
  # we don't want to link against flow, but we need tob make sure it is built first
  # since we rely on files being copied because we include Platform.h
  add_dependencies(coro flow)
  if(WIN32)
    target_compile_definitions(coro PRIVATE USE_FIBERS)
  else()
    target_compile_definitions(coro PRIVATE USE_UCONTEXT)
    target_compile_options(coro BEFORE PRIVATE -w) # disable warnings for third party
  endif()
  if(USE_VALGRIND)
    target_link_libraries(coro PUBLIC Valgrind)
  endif()
  target_link_libraries(fdbrpc PUBLIC coro)
  target_link_libraries(fdbrpc_sampling PUBLIC coro)
endif()<|MERGE_RESOLUTION|>--- conflicted
+++ resolved
@@ -57,12 +57,9 @@
   Smoother.h
   Stats.actor.cpp
   Stats.h
-<<<<<<< HEAD
   TenantInfo.h
   TenantAuth.actor.h
-=======
   simulator.h
->>>>>>> 542adb4b
   sim2.actor.cpp
   sim_validation.h
   sim_validation.cpp
