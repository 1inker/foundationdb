/*
 * BackupContainer.actor.cpp
 *
 * This source file is part of the FoundationDB open source project
 *
 * Copyright 2013-2018 Apple Inc. and the FoundationDB project authors
 *
 * Licensed under the Apache License, Version 2.0 (the "License");
 * you may not use this file except in compliance with the License.
 * You may obtain a copy of the License at
 *
 *     http://www.apache.org/licenses/LICENSE-2.0
 *
 * Unless required by applicable law or agreed to in writing, software
 * distributed under the License is distributed on an "AS IS" BASIS,
 * WITHOUT WARRANTIES OR CONDITIONS OF ANY KIND, either express or implied.
 * See the License for the specific language governing permissions and
 * limitations under the License.
 */

#include "fdbclient/BackupContainer.h"
#include "flow/Trace.h"
#include "flow/UnitTest.h"
#include "flow/Hash3.h"
#include "fdbrpc/AsyncFileReadAhead.actor.h"
#include "fdbrpc/Platform.h"
#include "fdbclient/AsyncFileBlobStore.actor.h"
#include "fdbclient/Status.h"
#include "fdbclient/SystemData.h"
#include "fdbclient/ReadYourWrites.h"
#include "fdbclient/KeyBackedTypes.h"
#include "fdbclient/RunTransaction.actor.h"
#include <algorithm>
#include <time.h>

namespace IBackupFile_impl {

	ACTOR Future<Void> appendStringRefWithLen(Reference<IBackupFile> file, Standalone<StringRef> s) {
		state uint32_t lenBuf = bigEndian32((uint32_t)s.size());
		wait(file->append(&lenBuf, sizeof(lenBuf)));
		wait(file->append(s.begin(), s.size()));
		return Void();
	}
}

Future<Void> IBackupFile::appendStringRefWithLen(Standalone<StringRef> s) {
	return IBackupFile_impl::appendStringRefWithLen(Reference<IBackupFile>::addRef(this), s);
}

std::string formatTime(int64_t t) {
	time_t curTime = (time_t)t;
	char buffer[128];
	struct tm timeinfo;
	getLocalTime(&curTime, &timeinfo);
	strftime(buffer, 128, "%Y-%m-%d %H:%M:%S", &timeinfo);
	return buffer;
}

Future<Void> fetchTimes(Reference<ReadYourWritesTransaction> tr,  std::map<Version, int64_t> *pVersionTimeMap) {
	std::vector<Future<Void>> futures;

	// Resolve each version in the map,
	for(auto &p : *pVersionTimeMap) {
		futures.push_back(map(timeKeeperEpochsFromVersion(p.first, tr), [=](Optional<int64_t> t) {
			if(t.present())
				pVersionTimeMap->at(p.first) = t.get();
			else
				pVersionTimeMap->erase(p.first);
			return Void();
		}));
	}

	return waitForAll(futures);
}

Future<Void> BackupDescription::resolveVersionTimes(Database cx) {
	// Populate map with versions needed
	versionTimeMap.clear();

	for(const KeyspaceSnapshotFile &m : snapshots) {
		versionTimeMap[m.beginVersion];
		versionTimeMap[m.endVersion];
	}
	if(minLogBegin.present())
		versionTimeMap[minLogBegin.get()];
	if(maxLogEnd.present())
		versionTimeMap[maxLogEnd.get()];
	if(contiguousLogEnd.present())
		versionTimeMap[contiguousLogEnd.get()];
	if(minRestorableVersion.present())
		versionTimeMap[minRestorableVersion.get()];
	if(maxRestorableVersion.present())
		versionTimeMap[maxRestorableVersion.get()];

	return runRYWTransaction(cx, [=](Reference<ReadYourWritesTransaction> tr) { return fetchTimes(tr, &versionTimeMap); });
};

std::string BackupDescription::toString() const {
	std::string info;

	info.append(format("URL: %s\n", url.c_str()));
	info.append(format("Restorable: %s\n", maxRestorableVersion.present() ? "true" : "false"));

	auto formatVersion = [&](Version v) {
		std::string s;
		if(!versionTimeMap.empty()) {
			auto i = versionTimeMap.find(v);
			if(i != versionTimeMap.end())
				s = format("%lld (%s)", v, formatTime(i->second).c_str());
			else
				s = format("%lld (unknown)", v);
		}
		else {
			s = format("%lld", v);
		}
		return s;
	};

	for(const KeyspaceSnapshotFile &m : snapshots) {
		info.append(format("Snapshot:  startVersion=%s  endVersion=%s  totalBytes=%lld  restorable=%s\n",
			formatVersion(m.beginVersion).c_str(), formatVersion(m.endVersion).c_str(), m.totalSize, m.restorable.orDefault(false) ? "true" : "false"));
	}

	info.append(format("SnapshotBytes: %lld\n", snapshotBytes));

	if(minLogBegin.present())
		info.append(format("MinLogBeginVersion:      %s\n", formatVersion(minLogBegin.get()).c_str()));
	if(contiguousLogEnd.present())
		info.append(format("ContiguousLogEndVersion: %s\n", formatVersion(contiguousLogEnd.get()).c_str()));
	if(maxLogEnd.present())
		info.append(format("MaxLogEndVersion:        %s\n", formatVersion(maxLogEnd.get()).c_str()));
	if(minRestorableVersion.present())
		info.append(format("MinRestorableVersion:    %s\n", formatVersion(minRestorableVersion.get()).c_str()));
	if(maxRestorableVersion.present())
		info.append(format("MaxRestorableVersion:    %s\n", formatVersion(maxRestorableVersion.get()).c_str()));

	if(!extendedDetail.empty())
		info.append("ExtendedDetail: ").append(extendedDetail);

	return info;
}

/* BackupContainerFileSystem implements a backup container which stores files in a nested folder structure.
 * Inheritors must only defined methods for writing, reading, deleting, sizing, and listing files.
 *
 *   Snapshot manifests (a complete set of files constituting a database snapshot for the backup's target ranges)
 *   are stored as JSON files at paths like
 *       /snapshots/snapshot,minVersion,maxVersion,totalBytes
 * 
 *   Key range files for snapshots are stored at paths like
 *       /kvranges/snapshot,startVersion/N/range,version,uid,blockSize
 *     where startVersion is the version at which the backup snapshot execution began and N is a number
 *     that is increased as key range files are generated over time (at varying rates) such that there 
 *     are around 5,000 key range files in each folder.
 *
 *     Note that startVersion will NOT correspond to the minVersion of a snapshot manifest because 
 *     snapshot manifest min/max versions are based on the actual contained data and the first data
 *     file written will be after the start version of the snapshot's execution.
 * 
 *   Log files are at file paths like
 *       /logs/.../log,startVersion,endVersion,blockSize
 *     where ... is a multi level path which sorts lexically into version order and results in approximately 1
 *     unique folder per day containing about 5,000 files.
 *
 *   BACKWARD COMPATIBILITY
 *
 *   Prior to FDB version 6.0.16, key range files were stored using a different folder scheme.  Newer versions
 *   still support this scheme for all restore and backup management operations but key range files generated
 *   by backup using version 6.0.16 or later use the scheme describe above.  
 * 
 *   The old format stored key range files at paths like
 *       /ranges/.../range,version,uid,blockSize
 *     where ... is a multi level path with sorts lexically into version order and results in up to approximately
 *     900 unique folders per day.  The number of files per folder depends on the configured snapshot rate and
 *     database size and will vary from 1 to around 5,000.
 */
class BackupContainerFileSystem : public IBackupContainer {
public:
	virtual void addref() = 0;
	virtual void delref() = 0;

	BackupContainerFileSystem() {}
	virtual ~BackupContainerFileSystem() {}

	// Create the container
	virtual Future<Void> create() = 0;

	// Get a list of fileNames and their sizes in the container under the given path
	// Although not required, an implementation can avoid traversing unwanted subfolders
	// by calling folderPathFilter(absoluteFolderPath) and checking for a false return value.
	typedef std::vector<std::pair<std::string, int64_t>> FilesAndSizesT;
	virtual Future<FilesAndSizesT> listFiles(std::string path = "", std::function<bool(std::string const &)> folderPathFilter = nullptr) = 0;

	// Open a file for read by fileName
	virtual Future<Reference<IAsyncFile>> readFile(std::string fileName) = 0;

	// Open a file for write by fileName
	virtual Future<Reference<IBackupFile>> writeFile(std::string fileName) = 0;

	// Delete a file
	virtual Future<Void> deleteFile(std::string fileName) = 0;

	// Delete entire container.  During the process, if pNumDeleted is not null it will be
	// updated with the count of deleted files so that progress can be seen.
	virtual Future<Void> deleteContainer(int *pNumDeleted) = 0;

	// Creates a 2-level path (x/y) where v should go such that x/y/* contains (10^smallestBucket) possible versions
	static std::string versionFolderString(Version v, int smallestBucket) {
		ASSERT(smallestBucket < 14);
		// Get a 0-padded fixed size representation of v
		std::string vFixedPrecision = format("%019lld", v);
		ASSERT(vFixedPrecision.size() == 19);
		// Truncate smallestBucket from the fixed length representation
		vFixedPrecision.resize(vFixedPrecision.size() - smallestBucket);

		// Split the remaining digits with a '/' 4 places from the right
		vFixedPrecision.insert(vFixedPrecision.size() - 4, 1, '/');

		return vFixedPrecision;
	}

	// This useful for comparing version folder strings regardless of where their "/" dividers are, as it is possible
	// that division points would change in the future.
	static std::string cleanFolderString(std::string f) {
		f.erase(std::remove(f.begin(), f.end(), '/'), f.end());
		return f;
	}

	// The innermost folder covers 100 seconds (1e8 versions) During a full speed backup it is possible though very unlikely write about 10,000 snapshot range files during that time.
	static std::string old_rangeVersionFolderString(Version v) {
		return format("ranges/%s/", versionFolderString(v, 8).c_str());
	}

	// Get the root folder for a snapshot's data based on its begin version
	static std::string snapshotFolderString(Version snapshotBeginVersion) {
		return format("kvranges/snapshot.%018lld", snapshotBeginVersion);
	}

	// Extract the snapshot begin version from a path
	static Version extractSnapshotBeginVersion(std::string path) {
		Version snapshotBeginVersion;
		if(sscanf(path.c_str(), "kvranges/snapshot.%018lld", &snapshotBeginVersion) == 1) {
			return snapshotBeginVersion;
		}
		return invalidVersion;
	}

	// The innermost folder covers 100,000 seconds (1e11 versions) which is 5,000 mutation log files at current settings.
	static std::string logVersionFolderString(Version v) {
		return format("logs/%s/", versionFolderString(v, 11).c_str());
	}

	Future<Reference<IBackupFile>> writeLogFile(Version beginVersion, Version endVersion, int blockSize) {
		return writeFile(logVersionFolderString(beginVersion) + format("log,%lld,%lld,%s,%d", beginVersion, endVersion, g_random->randomUniqueID().toString().c_str(), blockSize));
	}

	Future<Reference<IBackupFile>> writeRangeFile(Version snapshotBeginVersion, int snapshotFileCount, Version fileVersion, int blockSize) {
		std::string fileName = format("range,%lld,%s,%d", fileVersion, g_random->randomUniqueID().toString().c_str(), blockSize);

		// In order to test backward compatibility in simulation, sometimes write to the old path format
		if(g_network->isSimulated() && g_random->coinflip()) {
			return writeFile(old_rangeVersionFolderString(fileVersion) + fileName);
		}

		return writeFile(snapshotFolderString(snapshotBeginVersion) + format("/%d/", snapshotFileCount / (BUGGIFY ? 1 : 5000)) + fileName);
	}

	static bool pathToRangeFile(RangeFile &out, std::string path, int64_t size) {
		std::string name = basename(path);
		RangeFile f;
		f.fileName = path;
		f.fileSize = size;
		int len;
		if(sscanf(name.c_str(), "range,%lld,%*[^,],%u%n", &f.version, &f.blockSize, &len) == 2 && len == name.size()) {
			out = f;
			return true;
		}
		return false;
	}

	static bool pathToLogFile(LogFile &out, std::string path, int64_t size) {
		std::string name = basename(path);
		LogFile f;
		f.fileName = path;
		f.fileSize = size;
		int len;
		if(sscanf(name.c_str(), "log,%lld,%lld,%*[^,],%u%n", &f.beginVersion, &f.endVersion, &f.blockSize, &len) == 3 && len == name.size()) {
			out = f;
			return true;
		}
		return false;
	}

	static bool pathToKeyspaceSnapshotFile(KeyspaceSnapshotFile &out, std::string path) {
		std::string name = basename(path);
		KeyspaceSnapshotFile f;
		f.fileName = path;
		int len;
		if(sscanf(name.c_str(), "snapshot,%lld,%lld,%lld%n", &f.beginVersion, &f.endVersion, &f.totalSize, &len) == 3 && len == name.size()) {
			out = f;
			return true;
		}
		return false;
	}

	// TODO:  Do this more efficiently, as the range file list for a snapshot could potentially be hundreds of megabytes.
	ACTOR static Future<std::vector<RangeFile>> readKeyspaceSnapshot_impl(Reference<BackupContainerFileSystem> bc, KeyspaceSnapshotFile snapshot) {
		// Read the range file list for the specified version range, and then index them by fileName.
		// This is so we can verify that each of the files listed in the manifest file are also in the container at this time.
		std::vector<RangeFile> files = wait(bc->listRangeFiles(snapshot.beginVersion, snapshot.endVersion));
		state std::map<std::string, RangeFile> rangeIndex;
		for(auto &f : files)
			rangeIndex[f.fileName] = std::move(f);

		// Read the snapshot file, verify the version range, then find each of the range files by name in the index and return them.
		state Reference<IAsyncFile> f = wait(bc->readFile(snapshot.fileName));
		int64_t size = wait(f->size());
		state Standalone<StringRef> buf = makeString(size);
		int _ = wait(f->read(mutateString(buf), buf.size(), 0));
		json_spirit::mValue json;
		json_spirit::read_string(buf.toString(), json);
		JSONDoc doc(json);

		Version v;
		if(!doc.tryGet("beginVersion", v) || v != snapshot.beginVersion)
			throw restore_corrupted_data();
		if(!doc.tryGet("endVersion", v) || v != snapshot.endVersion)
			throw restore_corrupted_data();

		json_spirit::mValue &filesArray = doc.create("files");
		if(filesArray.type() != json_spirit::array_type)
			throw restore_corrupted_data();

		std::vector<RangeFile> results;
		for(auto const &fileValue : filesArray.get_array()) {
			if(fileValue.type() != json_spirit::str_type)
				throw restore_corrupted_data();
			auto i = rangeIndex.find(fileValue.get_str());
			if(i == rangeIndex.end())
				throw restore_corrupted_data();

			results.push_back(i->second);
		}

		return results;
	}

	Future<std::vector<RangeFile>> readKeyspaceSnapshot(KeyspaceSnapshotFile snapshot) {
		return readKeyspaceSnapshot_impl(Reference<BackupContainerFileSystem>::addRef(this), snapshot);
	}

	ACTOR static Future<Void> writeKeyspaceSnapshotFile_impl(Reference<BackupContainerFileSystem> bc, std::vector<std::string> fileNames, int64_t totalBytes) {
		ASSERT(!fileNames.empty());


		state Version minVer = std::numeric_limits<Version>::max();
		state Version maxVer = 0;
		state RangeFile rf;
		state json_spirit::mArray fileArray;
		state int i;

		// Validate each filename, update version range
		for(i = 0; i < fileNames.size(); ++i) {
			auto const &f = fileNames[i];
			if(pathToRangeFile(rf, f, 0)) {
				fileArray.push_back(f);
				if(rf.version < minVer)
					minVer = rf.version;
				if(rf.version > maxVer)
					maxVer = rf.version;
			}
			else
				throw restore_unknown_file_type();
			wait(yield());
		}

		state json_spirit::mValue json;
		state JSONDoc doc(json);

		doc.create("files") = std::move(fileArray);
		doc.create("totalBytes") = totalBytes;
		doc.create("beginVersion") = minVer;
		doc.create("endVersion") = maxVer;

		wait(yield());
		state std::string docString = json_spirit::write_string(json);

		state Reference<IBackupFile> f = wait(bc->writeFile(format("snapshots/snapshot,%lld,%lld,%lld", minVer, maxVer, totalBytes)));
		wait(f->append(docString.data(), docString.size()));
		wait(f->finish());

		return Void();
	}

	Future<Void> writeKeyspaceSnapshotFile(std::vector<std::string> fileNames, int64_t totalBytes) {
		return writeKeyspaceSnapshotFile_impl(Reference<BackupContainerFileSystem>::addRef(this), fileNames, totalBytes);
	};

	// List log files which contain data at any version >= beginVersion and <= targetVersion
	// Lists files in sorted order by begin version. Does not check that results are non overlapping or contiguous.
	Future<std::vector<LogFile>> listLogFiles(Version beginVersion = 0, Version targetVersion = std::numeric_limits<Version>::max()) {
		// The first relevant log file could have a begin version less than beginVersion based on the knobs which determine log file range size,
		// so start at an earlier version adjusted by how many versions a file could contain.
		//
		// Get the cleaned (without slashes) first and last folders that could contain relevant results.
		std::string firstPath = cleanFolderString(logVersionFolderString(
			std::max<Version>(0, beginVersion - CLIENT_KNOBS->BACKUP_MAX_LOG_RANGES * CLIENT_KNOBS->LOG_RANGE_BLOCK_SIZE)
		));
		std::string lastPath =  cleanFolderString(logVersionFolderString(targetVersion));

		std::function<bool(std::string const &)> pathFilter = [=](const std::string &folderPath) {
			// Remove slashes in the given folder path so that the '/' positions in the version folder string do not matter

			std::string cleaned = cleanFolderString(folderPath);
			return StringRef(firstPath).startsWith(cleaned) || StringRef(lastPath).startsWith(cleaned)
				|| (cleaned > firstPath && cleaned < lastPath);
		};

		return map(listFiles("logs/", pathFilter), [=](const FilesAndSizesT &files) {
			std::vector<LogFile> results;
			LogFile lf;
			for(auto &f : files) {
				if(pathToLogFile(lf, f.first, f.second) && lf.endVersion > beginVersion && lf.beginVersion <= targetVersion)
					results.push_back(lf);
			}
			std::sort(results.begin(), results.end());
			return results;
		});
	}

	// List range files which contain data at or between beginVersion and endVersion
	// NOTE: This reads the range file folder schema from FDB 6.0.15 and earlier and is provided for backward compatibility
	Future<std::vector<RangeFile>> old_listRangeFiles(Version beginVersion, Version endVersion) {
		// Get the cleaned (without slashes) first and last folders that could contain relevant results.
		std::string firstPath = cleanFolderString(old_rangeVersionFolderString(beginVersion));
		std::string lastPath =  cleanFolderString(old_rangeVersionFolderString(endVersion));

		std::function<bool(std::string const &)> pathFilter = [=](const std::string &folderPath) {
			// Remove slashes in the given folder path so that the '/' positions in the version folder string do not matter
			std::string cleaned = cleanFolderString(folderPath);

			return StringRef(firstPath).startsWith(cleaned) || StringRef(lastPath).startsWith(cleaned)
				|| (cleaned > firstPath && cleaned < lastPath);
		};

		return map(listFiles("ranges/", pathFilter), [=](const FilesAndSizesT &files) {
			std::vector<RangeFile> results;
			RangeFile rf;
			for(auto &f : files) {
				if(pathToRangeFile(rf, f.first, f.second) && rf.version >= beginVersion && rf.version <= endVersion)
					results.push_back(rf);
			}
			return results;
		});
	}

	// List range files, sorted in version order, which contain data at or between beginVersion and endVersion
	// Note: The contents of each top level snapshot.N folder do not necessarily constitute a valid snapshot
	// and therefore listing files is not how RestoreSets are obtained.
	// Note: Snapshots partially written using FDB versions prior to 6.0.16 will have some range files stored
	// using the old folder scheme read by old_listRangeFiles
	Future<std::vector<RangeFile>> listRangeFiles(Version beginVersion, Version endVersion) {
		// Until the old folder scheme is no longer supported, read files stored using old folder scheme
		Future<std::vector<RangeFile>> oldFiles = old_listRangeFiles(beginVersion, endVersion);

		// Define filter function (for listFiles() implementations that use it) to reject any folder
		// starting after endVersion
		std::function<bool(std::string const &)> pathFilter = [=](std::string const &path) {
			return extractSnapshotBeginVersion(path) <= endVersion;
		};

		Future<std::vector<RangeFile>> newFiles = map(listFiles("kvranges/", pathFilter), [=](const FilesAndSizesT &files) {
			std::vector<RangeFile> results;
			RangeFile rf;
			for(auto &f : files) {
				if(pathToRangeFile(rf, f.first, f.second) && rf.version >= beginVersion && rf.version <= endVersion)
					results.push_back(rf);
			}
			return results;
		});

		return map(success(oldFiles) && success(newFiles), [=](Void _) {
			std::vector<RangeFile> results = std::move(newFiles.get());
			std::vector<RangeFile> oldResults = std::move(oldFiles.get());
			results.insert(results.end(), std::make_move_iterator(oldResults.begin()), std::make_move_iterator(oldResults.end()));
			std::sort(results.begin(), results.end());
			return results;
		});
	}

	// List snapshots which have been fully written, in sorted beginVersion order.
	Future<std::vector<KeyspaceSnapshotFile>> listKeyspaceSnapshots() {
		return map(listFiles("snapshots/"), [=](const FilesAndSizesT &files) {
			std::vector<KeyspaceSnapshotFile> results;
			KeyspaceSnapshotFile sf;
			for(auto &f : files) {
				if(pathToKeyspaceSnapshotFile(sf, f.first))
					results.push_back(sf);
			}
			std::sort(results.begin(), results.end());
			return results;
		});
	}

	ACTOR static Future<FullBackupListing> dumpFileList_impl(Reference<BackupContainerFileSystem> bc) {
		state Future<std::vector<RangeFile>> fRanges = bc->listRangeFiles(0, std::numeric_limits<Version>::max());
		state Future<std::vector<KeyspaceSnapshotFile>> fSnapshots = bc->listKeyspaceSnapshots();
		state Future<std::vector<LogFile>> fLogs = bc->listLogFiles(0, std::numeric_limits<Version>::max());
		wait(success(fRanges) && success(fSnapshots) && success(fLogs));
		return FullBackupListing({fRanges.get(), fLogs.get(), fSnapshots.get()});
	}

	Future<FullBackupListing> dumpFileList() {
		return dumpFileList_impl(Reference<BackupContainerFileSystem>::addRef(this));
	}

	ACTOR static Future<BackupDescription> describeBackup_impl(Reference<BackupContainerFileSystem> bc, bool deepScan) {
		state BackupDescription desc;
		desc.url = bc->getURL();

		// This is the range of logs we'll have to list to determine log continuity
		state Version scanBegin = 0;
		state Version scanEnd = std::numeric_limits<Version>::max();

		// Get range for which we know there are logs, if available
		state Optional<Version> begin;
		state Optional<Version> end;

		if(!deepScan) {
			wait(store(bc->logBeginVersion().get(), begin) && store(bc->logEndVersion().get(), end));
		}

		// Use the known log range if present
		if(begin.present() && end.present()) {
			// Logs are assumed to be contiguious between begin and max(begin, end), so initalize desc accordingly
			// The use of max() is to allow for a stale end version that has been exceeded by begin version
			desc.minLogBegin = begin.get();
			desc.maxLogEnd = std::max(begin.get(), end.get());
			desc.contiguousLogEnd = desc.maxLogEnd;

			// Begin file scan at the contiguous log end version
			scanBegin = desc.contiguousLogEnd.get();
		}

		std::vector<KeyspaceSnapshotFile> snapshots = wait(bc->listKeyspaceSnapshots());
		desc.snapshots = snapshots;

		std::vector<LogFile> logs = wait(bc->listLogFiles(scanBegin, scanEnd));

		if(!logs.empty()) {
			desc.maxLogEnd = logs.rbegin()->endVersion;

			auto i = logs.begin();
			// If we didn't get log versions above then seed them using the first log file
			if(!desc.contiguousLogEnd.present()) {
				desc.minLogBegin = i->beginVersion;
				desc.contiguousLogEnd = i->endVersion;
				++i;
			}
			auto &end = desc.contiguousLogEnd.get();  // For convenience to make loop cleaner

			// Advance until continuity is broken
			while(i != logs.end()) {
				if(i->beginVersion > end)
					break;
				// If the next link in the log chain is found, update the end
				if(i->beginVersion == end)
					end = i->endVersion;
				++i;
			}
		}

		// Try to update the saved log versions if they are not set and we have values for them,
		// but ignore errors in the update attempt in case the container is not writeable
		// Also update logEndVersion if it has a value but it is less than contiguousLogEnd
		try {
			state Future<Void> updates = Void();
			if(desc.minLogBegin.present() && !begin.present())
				updates = updates && bc->logBeginVersion().set(desc.minLogBegin.get());
			if(desc.contiguousLogEnd.present() && (!end.present() || end.get() < desc.contiguousLogEnd.get()) )
				updates = updates && bc->logEndVersion().set(desc.contiguousLogEnd.get());
			wait(updates);
		} catch(Error &e) {
			if(e.code() == error_code_actor_cancelled)
				throw;
			TraceEvent(SevWarn, "BackupContainerSafeVersionUpdateFailure").detail("URL", bc->getURL());
		}

		for(auto &s : desc.snapshots) {
			// Calculate restorability of each snapshot.  Assume true, then try to prove false
			s.restorable = true;
			// If this is not a single-version snapshot then see if the available contiguous logs cover its range
			if(s.beginVersion != s.endVersion) {
				if(!desc.minLogBegin.present() || desc.minLogBegin.get() > s.beginVersion)
					s.restorable = false;
				if(!desc.contiguousLogEnd.present() || desc.contiguousLogEnd.get() <= s.endVersion)
					s.restorable = false;
			}

			desc.snapshotBytes += s.totalSize;

			// If the snapshot is at a single version then it requires no logs.  Update min and max restorable.
			// TODO:  Somehow check / report if the restorable range is not or may not be contiguous.
			if(s.beginVersion == s.endVersion) {
				if(!desc.minRestorableVersion.present() || s.endVersion < desc.minRestorableVersion.get())
					desc.minRestorableVersion = s.endVersion;

				if(!desc.maxRestorableVersion.present() || s.endVersion > desc.maxRestorableVersion.get())
					desc.maxRestorableVersion = s.endVersion;
			}

			// If the snapshot is covered by the contiguous log chain then update min/max restorable.
			if(desc.minLogBegin.present() && s.beginVersion >= desc.minLogBegin.get() && s.endVersion < desc.contiguousLogEnd.get()) {
				if(!desc.minRestorableVersion.present() || s.endVersion < desc.minRestorableVersion.get())
					desc.minRestorableVersion = s.endVersion;

				if(!desc.maxRestorableVersion.present() || (desc.contiguousLogEnd.get() - 1) > desc.maxRestorableVersion.get())
					desc.maxRestorableVersion = desc.contiguousLogEnd.get() - 1;
			}
		}

		return desc;
	}

	// Uses the virtual methods to describe the backup contents
	Future<BackupDescription> describeBackup(bool deepScan = false) {
		return describeBackup_impl(Reference<BackupContainerFileSystem>::addRef(this), deepScan);
	}

	ACTOR static Future<Void> expireData_impl(Reference<BackupContainerFileSystem> bc, Version expireEndVersion, bool force, Version restorableBeginVersion) {
		if(restorableBeginVersion < expireEndVersion)
			throw backup_cannot_expire();

		state Version scanBegin = 0;

		// Get the backup description.
		state BackupDescription desc = wait(bc->describeBackup());

		// Assume force is needed, then try to prove otherwise.
		// Force is required if there is not a restorable snapshot which both
		//   - begins at or after expireEndVersion
		//   - ends at or before restorableBeginVersion
		state bool forceNeeded = true;
		for(KeyspaceSnapshotFile &s : desc.snapshots) {
			if(s.restorable.orDefault(false) && s.beginVersion >= expireEndVersion && s.endVersion <= restorableBeginVersion) {
				forceNeeded = false;
				break;
			}
		}

		// Get metadata
		state Optional<Version> expiredEnd;
		state Optional<Version> logBegin;
		state Optional<Version> logEnd;
		wait(store(bc->expiredEndVersion().get(), expiredEnd) && store(bc->logBeginVersion().get(), logBegin) && store(bc->logEndVersion().get(), logEnd));

		// Update scan range if expiredEnd is present
		if(expiredEnd.present()) {
			if(expireEndVersion <= expiredEnd.get()) {
				// If the expire request is to the version already expired to then there is no work to do so return true
				return Void();
			}
			scanBegin = expiredEnd.get();
		}

		TraceEvent("BackupContainerFileSystem")
			.detail("ExpireEndVersion", expireEndVersion)
			.detail("ScanBeginVersion", scanBegin)
			.detail("CachedLogBegin", logBegin.orDefault(-1))
			.detail("CachedLogEnd", logEnd.orDefault(-1))
			.detail("CachedExpiredEnd", expiredEnd.orDefault(-1));

		// Get log files that contain any data at or before expireEndVersion
		state std::vector<LogFile> logs = wait(bc->listLogFiles(scanBegin, expireEndVersion - 1));
		// Get range files up to and including expireEndVersion
		state std::vector<RangeFile> ranges = wait(bc->listRangeFiles(scanBegin, expireEndVersion - 1));

		// The new logBeginVersion will be taken from the last log file, if there is one
		state Optional<Version> newLogBeginVersion;
		if(!logs.empty()) {
			LogFile &last = logs.back();
			// If the last log ends at expireEndVersion then that will be the next log begin
			if(last.endVersion == expireEndVersion) {
				newLogBeginVersion = expireEndVersion;
			}
			else {
				// If the last log overlaps the expiredEnd then use the log's begin version and move the expiredEnd
				// back to match it.
				if(last.endVersion > expireEndVersion) {
					newLogBeginVersion = last.beginVersion;
					logs.pop_back();
					expireEndVersion = newLogBeginVersion.get();
				}
			}
		}

		// Make a list of files to delete
		state std::vector<std::string> toDelete;

		// Move filenames out of vector then destroy it to save memory
		for(auto const &f : logs) {
			toDelete.push_back(std::move(f.fileName));
		}
		logs.clear();

		// Move filenames out of vector then destroy it to save memory
		for(auto const &f : ranges) {
			// The file version must be checked here again because it is likely that expireEndVersion is in the middle of a log file, in which case
			// after the log and range file listings are done (using the original expireEndVersion) the expireEndVersion will be moved back slightly
			// to the begin version of the last log file found (which is also the first log to not be deleted)
			if(f.version < expireEndVersion) {
				toDelete.push_back(std::move(f.fileName));
			}
		}
		ranges.clear();

		for(auto const &f : desc.snapshots) {
			if(f.endVersion < expireEndVersion)
				toDelete.push_back(std::move(f.fileName));
		}
		desc = BackupDescription();

		// If some files to delete were found AND force is needed AND the force option is NOT set, then fail
		if(!toDelete.empty() && forceNeeded && !force)
			throw backup_cannot_expire();

		// We are about to start deleting files, at which point no data prior to the expire end version can be 
		// safely assumed to exist. The [logBegin, logEnd) range from the container's metadata describes
		// a range of log versions which can be assumed to exist, so if the range of data being deleted overlaps
		// that range then the metadata range must be updated.

		// If we're expiring the entire log range described by the metadata then clear both metadata values
		if(logEnd.present() && logEnd.get() < expireEndVersion) {
			if(logBegin.present())
				wait(bc->logBeginVersion().clear());
			if(logEnd.present())
				wait(bc->logEndVersion().clear());
		}
		else {
			// If we are expiring to a point within the metadata range then update the begin if we have a new
			// log begin version (which we should!) or clear the metadata range if we do not (which would be
			// repairing the metadata from an incorrect state)
			if(logBegin.present() && logBegin.get() < expireEndVersion) {
				if(newLogBeginVersion.present()) {
					wait(bc->logBeginVersion().set(newLogBeginVersion.get()));
				}
				else {
					if(logBegin.present())
						wait(bc->logBeginVersion().clear());
					if(logEnd.present())
						wait(bc->logEndVersion().clear());
				}
			}
		}

		// Delete files, but limit parallelism because the file list could use a lot of memory and the corresponding
		// delete actor states would use even more if they all existed at the same time.
		state std::list<Future<Void>> deleteFutures;

		while(!toDelete.empty() || !deleteFutures.empty()) {

			// While there are files to delete and budget in the deleteFutures list, start a delete
			while(!toDelete.empty() && deleteFutures.size() < CLIENT_KNOBS->BACKUP_CONCURRENT_DELETES) {
				deleteFutures.push_back(bc->deleteFile(toDelete.back()));
				toDelete.pop_back();
			}

			// Wait for deletes to finish until there are only targetDeletesInFlight remaining.
			// If there are no files left to start then this value is 0, otherwise it is one less
			// than the delete concurrency limit.
			state int targetFuturesSize = toDelete.empty() ? 0 : (CLIENT_KNOBS->BACKUP_CONCURRENT_DELETES - 1);

			while(deleteFutures.size() > targetFuturesSize) {
				wait(deleteFutures.front());
				deleteFutures.pop_front();
			}
		}

		// Update the expiredEndVersion property.
		wait(bc->expiredEndVersion().set(expireEndVersion));

		return Void();
	}

	// Delete all data up to (but not including endVersion)
	Future<Void> expireData(Version expireEndVersion, bool force, Version restorableBeginVersion) {
		return expireData_impl(Reference<BackupContainerFileSystem>::addRef(this), expireEndVersion, force, restorableBeginVersion);
	}

	ACTOR static Future<Optional<RestorableFileSet>> getRestoreSet_impl(Reference<BackupContainerFileSystem> bc, Version targetVersion) {
		// Find the most recent keyrange snapshot to end at or before targetVersion
		state Optional<KeyspaceSnapshotFile> snapshot;
		std::vector<KeyspaceSnapshotFile> snapshots = wait(bc->listKeyspaceSnapshots());
		for(auto const &s : snapshots) {
			if(s.endVersion <= targetVersion)
				snapshot = s;
		}

		if(snapshot.present()) {
			state RestorableFileSet restorable;
			restorable.snapshot = snapshot.get();
			restorable.targetVersion = targetVersion;

			std::vector<RangeFile> ranges = wait(bc->readKeyspaceSnapshot(snapshot.get()));
			restorable.ranges = ranges;

			// No logs needed if there is a complete key space snapshot at the target version.
			if(snapshot.get().beginVersion == snapshot.get().endVersion && snapshot.get().endVersion == targetVersion)
				return Optional<RestorableFileSet>(restorable);

			std::vector<LogFile> logs = wait(bc->listLogFiles(snapshot.get().beginVersion, targetVersion));

			// If there are logs and the first one starts at or before the snapshot begin version then proceed
			if(!logs.empty() && logs.front().beginVersion <= snapshot.get().beginVersion) {
				auto i = logs.begin();
				Version end = i->endVersion;
				restorable.logs.push_back(*i);

				// Add logs to restorable logs set until continuity is broken OR we reach targetVersion
				while(++i != logs.end()) {
					if(i->beginVersion > end || i->beginVersion > targetVersion)
						break;
					// If the next link in the log chain is found, update the end
					if(i->beginVersion == end) {
						restorable.logs.push_back(*i);
						end = i->endVersion;
					}
				}

				if(end >= targetVersion) {
					return Optional<RestorableFileSet>(restorable);
				}
			}
		}

		return Optional<RestorableFileSet>();
	}

	Future<Optional<RestorableFileSet>> getRestoreSet(Version targetVersion){
		return getRestoreSet_impl(Reference<BackupContainerFileSystem>::addRef(this), targetVersion);
	}

private:
	struct VersionProperty {
		VersionProperty(Reference<BackupContainerFileSystem> bc, std::string name) : bc(bc), path("properties/" + name) {}
		Reference<BackupContainerFileSystem> bc;
		std::string path;
		Future<Optional<Version>> get() {
			return readVersionProperty(bc, path);
		}
		Future<Void> set(Version v) {
			return writeVersionProperty(bc, path, v);
		}
		Future<Void> clear() {
			return bc->deleteFile(path);
		}
	};

public:
	// To avoid the need to scan the underyling filesystem in many cases, some important version boundaries are stored in named files.
	// These files can be deleted from the filesystem if they appear to be wrong or corrupt, and full scans will done
	// when needed.
	//
	// The three versions below, when present, describe 4 version ranges which collectively cover the entire version timeline.
	//                   0 -   expiredEndVersion:  All files in this range have been deleted
	//   expiredEndVersion - presentBeginVersion:  Files in this range *may* have been deleted so their presence must not be assumed.
	// presentBeginVersion -   presentEndVersion:  Files in this range have NOT been deleted by any FDB backup operations.
	//   presentEndVersion -            infinity:  Files in this range may or may not exist yet.  Scan to find what is there.
	//
	VersionProperty logBeginVersion() { return {Reference<BackupContainerFileSystem>::addRef(this), "log_begin_version"}; }
	VersionProperty logEndVersion() {   return {Reference<BackupContainerFileSystem>::addRef(this), "log_end_version"}; }
	VersionProperty expiredEndVersion() {   return {Reference<BackupContainerFileSystem>::addRef(this), "expired_end_version"}; }

	ACTOR static Future<Void> writeVersionProperty(Reference<BackupContainerFileSystem> bc, std::string path, Version v) {
		try {
			state Reference<IBackupFile> f = wait(bc->writeFile(path));
			std::string s = format("%lld", v);
			wait(f->append(s.data(), s.size()));
			wait(f->finish());
			return Void();
		} catch(Error &e) {
			TraceEvent(SevWarn, "BackupContainerWritePropertyFailed").error(e).detail("Path", path);
			throw;
		}
	}

	ACTOR static Future<Optional<Version>> readVersionProperty(Reference<BackupContainerFileSystem> bc, std::string path) {
		try {
			state Reference<IAsyncFile> f = wait(bc->readFile(path));
			state int64_t size = wait(f->size());
			state std::string s;
			s.resize(size);
			int rs = wait(f->read((uint8_t *)s.data(), size, 0));
			Version v;
			int len;
			if(rs == size && sscanf(s.c_str(), "%lld%n", &v, &len) == 1 && len == size)
				return v;

			TraceEvent(SevWarn, "BackupContainerInvalidProperty");
			throw backup_invalid_info();
		} catch(Error &e) {
			if(e.code() == error_code_file_not_found)
				return Optional<Version>();
			TraceEvent(SevWarn, "BackupContainerReadPropertyFailed").error(e).detail("Path", path);
			throw;
		}
	}
};

class BackupContainerLocalDirectory : public BackupContainerFileSystem, ReferenceCounted<BackupContainerLocalDirectory> {
public:
	void addref() { return ReferenceCounted<BackupContainerLocalDirectory>::addref(); }
	void delref() { return ReferenceCounted<BackupContainerLocalDirectory>::delref(); }

	static std::string getURLFormat() { return "file://</path/to/base/dir/>"; }

	BackupContainerLocalDirectory(std::string url) {
		std::string path;
		if(url.find("file://") != 0) {
			TraceEvent(SevWarn, "BackupContainerLocalDirectory").detail("Description", "Invalid URL for BackupContainerLocalDirectory").detail("URL", url);
		}

		path = url.substr(7);
		// Remove trailing slashes on path
		path.erase(path.find_last_not_of("\\/") + 1);

		if(!g_network->isSimulated() && path != abspath(path)) {
			TraceEvent(SevWarn, "BackupContainerLocalDirectory").detail("Description", "Backup path must be absolute (e.g. file:///some/path)").detail("URL", url).detail("Path", path);
			throw io_error();
		}

		// Finalized path written to will be will be <path>/backup-<uid>
		m_path = path;
	}

	static Future<std::vector<std::string>> listURLs(std::string url) {
		std::string path;
		if(url.find("file://") != 0) {
			TraceEvent(SevWarn, "BackupContainerLocalDirectory").detail("Description", "Invalid URL for BackupContainerLocalDirectory").detail("URL", url);
		}

		path = url.substr(7);
		// Remove trailing slashes on path
		path.erase(path.find_last_not_of("\\/") + 1);

		if(!g_network->isSimulated() && path != abspath(path)) {
			TraceEvent(SevWarn, "BackupContainerLocalDirectory").detail("Description", "Backup path must be absolute (e.g. file:///some/path)").detail("URL", url).detail("Path", path);
			throw io_error();
		}
		std::vector<std::string> dirs = platform::listDirectories(path);
		std::vector<std::string> results;

		for(auto &r : dirs) {
			if(r == "." || r == "..")
				continue;
			results.push_back(std::string("file://") + joinPath(path, r));
		}

		return results;
	}

	Future<Void> create() {
		// Nothing should be done here because create() can be called by any process working with the container URL, such as fdbbackup.
		// Since "local directory" containers are by definition local to the machine they are accessed from,
		// the container's creation (in this case the creation of a directory) must be ensured prior to every file creation,
		// which is done in openFile().
		// Creating the directory here will result in unnecessary directories being created on machines that run fdbbackup but not agents.
		return Void();
	}

	Future<Reference<IAsyncFile>> readFile(std::string path) {
		int flags = IAsyncFile::OPEN_NO_AIO | IAsyncFile::OPEN_READONLY | IAsyncFile::OPEN_UNCACHED;
		// Simulation does not properly handle opening the same file from multiple machines using a shared filesystem,
		// so create a symbolic link to make each file opening appear to be unique.  This could also work in production
		// but only if the source directory is writeable which shouldn't be required for a restore.
		std::string fullPath = joinPath(m_path, path);
		#ifndef _WIN32
		if(g_network->isSimulated()) {
			if(!fileExists(fullPath))
				throw file_not_found();
			std::string uniquePath = fullPath + "." + g_random->randomUniqueID().toString() + ".lnk";
			unlink(uniquePath.c_str());
			ASSERT(symlink(basename(path).c_str(), uniquePath.c_str()) == 0);
			fullPath = uniquePath = uniquePath;
		}
		// Opening cached mode forces read/write mode at a lower level, overriding the readonly request.  So cached mode
		// can't be used because backup files are read-only.  Cached mode can only help during restore task retries handled
		// by the same process that failed the first task execution anyway, which is a very rare case.
		#endif
		return IAsyncFileSystem::filesystem()->open(fullPath, flags, 0644);
	}

	class BackupFile : public IBackupFile, ReferenceCounted<BackupFile> {
	public:
		BackupFile(std::string fileName, Reference<IAsyncFile> file, std::string finalFullPath) : IBackupFile(fileName), m_file(file), m_finalFullPath(finalFullPath) {}

		Future<Void> append(const void *data, int len) {
			Future<Void> r = m_file->write(data, len, m_offset);
			m_offset += len;
			return r;
		}

		ACTOR static Future<Void> finish_impl(Reference<BackupFile> f) {
			wait(f->m_file->truncate(f->size()));  // Some IAsyncFile implementations extend in whole block sizes.
			wait(f->m_file->sync());
			std::string name = f->m_file->getFilename();
			f->m_file.clear();
			renameFile(name, f->m_finalFullPath);
			return Void();
		}

		Future<Void> finish() {
			return finish_impl(Reference<BackupFile>::addRef(this));
		}

		void addref() { return ReferenceCounted<BackupFile>::addref(); }
		void delref() { return ReferenceCounted<BackupFile>::delref(); }

	private:
		Reference<IAsyncFile> m_file;
		std::string m_finalFullPath;
	};

	Future<Reference<IBackupFile>> writeFile(std::string path) {
		int flags = IAsyncFile::OPEN_NO_AIO | IAsyncFile::OPEN_CREATE | IAsyncFile::OPEN_ATOMIC_WRITE_AND_CREATE | IAsyncFile::OPEN_READWRITE;
		std::string fullPath = joinPath(m_path, path);
		platform::createDirectory(parentDirectory(fullPath));
		std::string temp = fullPath  + "." + g_random->randomUniqueID().toString() + ".temp";
		Future<Reference<IAsyncFile>> f = IAsyncFileSystem::filesystem()->open(temp, flags, 0644);
		return map(f, [=](Reference<IAsyncFile> f) {
			return Reference<IBackupFile>(new BackupFile(path, f, fullPath));
		});
	}

	Future<Void> deleteFile(std::string path) {
		::deleteFile(joinPath(m_path, path));
		return Void();
	}

	Future<FilesAndSizesT> listFiles(std::string path, std::function<bool(std::string const &)>) {
		FilesAndSizesT results;

		std::vector<std::string> files;
		platform::findFilesRecursively(joinPath(m_path, path), files);

		// Remove .lnk files from results, they are a side effect of a backup that was *read* during simulation.  See openFile() above for more info on why they are created.
		if(g_network->isSimulated())
			files.erase(std::remove_if(files.begin(), files.end(), [](std::string const &f) { return StringRef(f).endsWith(LiteralStringRef(".lnk")); }), files.end());

		for(auto &f : files) {
			// Hide .part or .temp files.
			StringRef s(f);
			if(!s.endsWith(LiteralStringRef(".part")) && !s.endsWith(LiteralStringRef(".temp")))
				results.push_back({f.substr(m_path.size() + 1), ::fileSize(f)});
		}

		return results;
	}

	Future<Void> deleteContainer(int *pNumDeleted) {
		// In order to avoid deleting some random directory due to user error, first describe the backup
		// and make sure it has something in it.
		return map(describeBackup(), [=](BackupDescription const &desc) {
			// If the backup has no snapshots and no logs then it's probably not a valid backup
			if(desc.snapshots.size() == 0 && !desc.minLogBegin.present())
				throw backup_invalid_url();

			int count = platform::eraseDirectoryRecursive(m_path);
			if(pNumDeleted != nullptr)
				*pNumDeleted = count;

			return Void();
		});
	}

private:
	std::string m_path;
};

class BackupContainerBlobStore : public BackupContainerFileSystem, ReferenceCounted<BackupContainerBlobStore> {
private:
	// Backup files to under a single folder prefix with subfolders for each named backup
	static const std::string DATAFOLDER;

	// Indexfolder contains keys for which user-named backups exist.  Backup names can contain an arbitrary
	// number of slashes so the backup names are kept in a separate folder tree from their actual data.
	static const std::string INDEXFOLDER;

	Reference<BlobStoreEndpoint> m_bstore;
	std::string m_name;

	// All backup data goes into a single bucket
	std::string m_bucket;

	std::string dataPath(const std::string path) {
		return DATAFOLDER + "/" + m_name + "/" + path;
	}

	// Get the path of the backups's index entry
	std::string indexEntry() {
		return INDEXFOLDER + "/" + m_name;
	}

public:
	BackupContainerBlobStore(Reference<BlobStoreEndpoint> bstore, std::string name, const BlobStoreEndpoint::ParametersT &params)
	  : m_bstore(bstore), m_name(name), m_bucket("FDB_BACKUPS_V2") {

		// Currently only one parameter is supported, "bucket"
		for(auto &kv : params) {
			if(kv.first == "bucket") {
				m_bucket = kv.second;
				continue;
			}
			TraceEvent(SevWarn, "BackupContainerBlobStoreInvalidParameter").detail("Name", printable(kv.first)).detail("Value", printable(kv.second));
			throw backup_invalid_url();
		}
	}

	void addref() { return ReferenceCounted<BackupContainerBlobStore>::addref(); }
	void delref() { return ReferenceCounted<BackupContainerBlobStore>::delref(); }

	static std::string getURLFormat() {
		return BlobStoreEndpoint::getURLFormat(true) + " (Note: The 'bucket' parameter is required.)";
	}

	virtual ~BackupContainerBlobStore() {}

	Future<Reference<IAsyncFile>> readFile(std::string path) {
			return Reference<IAsyncFile>(
				new AsyncFileReadAheadCache(
					Reference<IAsyncFile>(new AsyncFileBlobStoreRead(m_bstore, m_bucket, dataPath(path))),
					m_bstore->knobs.read_block_size,
					m_bstore->knobs.read_ahead_blocks,
					m_bstore->knobs.concurrent_reads_per_file,
					m_bstore->knobs.read_cache_blocks_per_file
				)
			);
	}

	ACTOR static Future<std::vector<std::string>> listURLs(Reference<BlobStoreEndpoint> bstore, std::string bucket) {
		state std::string basePath = INDEXFOLDER + '/';
		BlobStoreEndpoint::ListResult contents = wait(bstore->listBucket(bucket, basePath));
		std::vector<std::string> results;
		for(auto &f : contents.objects) {
			results.push_back(bstore->getResourceURL(f.name.substr(basePath.size())));
		}
		return results;
	}

	class BackupFile : public IBackupFile, ReferenceCounted<BackupFile> {
	public:
		BackupFile(std::string fileName, Reference<IAsyncFile> file) : IBackupFile(fileName), m_file(file) {}

		Future<Void> append(const void *data, int len) {
			Future<Void> r = m_file->write(data, len, m_offset);
			m_offset += len;
			return r;
		}

		Future<Void> finish() {
			Reference<BackupFile> self = Reference<BackupFile>::addRef(this);
			return map(m_file->sync(), [=](Void _) { self->m_file.clear(); return Void(); });
		}

		void addref() { return ReferenceCounted<BackupFile>::addref(); }
		void delref() { return ReferenceCounted<BackupFile>::delref(); }
	private:
		Reference<IAsyncFile> m_file;
	};

	Future<Reference<IBackupFile>> writeFile(std::string path) {
		return Reference<IBackupFile>(new BackupFile(path, Reference<IAsyncFile>(new AsyncFileBlobStoreWrite(m_bstore, m_bucket, dataPath(path)))));
	}

	Future<Void> deleteFile(std::string path) {
		return m_bstore->deleteObject(m_bucket, dataPath(path));
	}

	ACTOR static Future<FilesAndSizesT> listFiles_impl(Reference<BackupContainerBlobStore> bc, std::string path, std::function<bool(std::string const &)> pathFilter) {
		// pathFilter expects container based paths, so create a wrapper which converts a raw path
		// to a container path by removing the known backup name prefix.
		state int prefixTrim = bc->dataPath("").size();
		std::function<bool(std::string const &)> rawPathFilter = [=](const std::string &folderPath) {
			ASSERT(folderPath.size() >= prefixTrim);
			return pathFilter(folderPath.substr(prefixTrim));
		};

		state BlobStoreEndpoint::ListResult result = wait(bc->m_bstore->listBucket(bc->m_bucket, bc->dataPath(path), '/', std::numeric_limits<int>::max(), rawPathFilter));
		FilesAndSizesT files;
		for(auto &o : result.objects) {
			ASSERT(o.name.size() >= prefixTrim);
			files.push_back({o.name.substr(prefixTrim), o.size});
		}
		return files;
	}

	Future<FilesAndSizesT> listFiles(std::string path, std::function<bool(std::string const &)> pathFilter) {
		return listFiles_impl(Reference<BackupContainerBlobStore>::addRef(this), path, pathFilter);
	}

	ACTOR static Future<Void> create_impl(Reference<BackupContainerBlobStore> bc) {
		wait(bc->m_bstore->createBucket(bc->m_bucket));

		// Check/create the index entry
		bool exists = wait(bc->m_bstore->objectExists(bc->m_bucket, bc->indexEntry()));
		if(!exists) {
			wait(bc->m_bstore->writeEntireFile(bc->m_bucket, bc->indexEntry(), ""));
		}

		return Void();
	}

	Future<Void> create() {
		return create_impl(Reference<BackupContainerBlobStore>::addRef(this));
	}

	ACTOR static Future<Void> deleteContainer_impl(Reference<BackupContainerBlobStore> bc, int *pNumDeleted) {
		// First delete everything under the data prefix in the bucket
		wait(bc->m_bstore->deleteRecursively(bc->m_bucket, bc->dataPath(""), pNumDeleted));

		// Now that all files are deleted, delete the index entry
		wait(bc->m_bstore->deleteObject(bc->m_bucket, bc->indexEntry()));

		return Void();
	}

	Future<Void> deleteContainer(int *pNumDeleted) {
		return deleteContainer_impl(Reference<BackupContainerBlobStore>::addRef(this), pNumDeleted);
	}

	std::string getBucket() const {
		return m_bucket;
	}
};

const std::string BackupContainerBlobStore::DATAFOLDER = "data";
const std::string BackupContainerBlobStore::INDEXFOLDER = "backups";

std::string IBackupContainer::lastOpenError;

std::vector<std::string> IBackupContainer::getURLFormats() {
	std::vector<std::string> formats;
	formats.push_back(BackupContainerLocalDirectory::getURLFormat());
	formats.push_back(BackupContainerBlobStore::getURLFormat());
	return formats;
}

// Get an IBackupContainer based on a container URL string
Reference<IBackupContainer> IBackupContainer::openContainer(std::string url)
{
	static std::map<std::string, Reference<IBackupContainer>> m_cache;

	Reference<IBackupContainer> &r = m_cache[url];
	if(r)
		return r;

	try {
		StringRef u(url);
		if(u.startsWith(LiteralStringRef("file://")))
			r = Reference<IBackupContainer>(new BackupContainerLocalDirectory(url));
		else if(u.startsWith(LiteralStringRef("blobstore://"))) {
			std::string resource;

			// The URL parameters contain blobstore endpoint tunables as well as possible backup-specific options.
			BlobStoreEndpoint::ParametersT backupParams;
			Reference<BlobStoreEndpoint> bstore = BlobStoreEndpoint::fromString(url, &resource, &lastOpenError, &backupParams);

			if(resource.empty())
				throw backup_invalid_url();
			for(auto c : resource)
				if(!isalnum(c) && c != '_' && c != '-' && c != '.' && c != '/')
					throw backup_invalid_url();
			r = Reference<IBackupContainer>(new BackupContainerBlobStore(bstore, resource, backupParams));
		}
		else {
			lastOpenError = "invalid URL prefix";
			throw backup_invalid_url();
		}

		r->URL = url;
		return r;
	} catch(Error &e) {
		if(e.code() == error_code_actor_cancelled)
			throw;

		TraceEvent m(SevWarn, "BackupContainer");
		m.detail("Description", "Invalid container specification.  See help.").detail("URL", url);

		if(e.code() == error_code_backup_invalid_url)
			m.detail("LastOpenError", lastOpenError);
		throw;
	}
}

// Get a list of URLS to backup containers based on some a shorter URL.  This function knows about some set of supported
// URL types which support this sort of backup discovery.
ACTOR Future<std::vector<std::string>> listContainers_impl(std::string baseURL) {
	try {
		StringRef u(baseURL);
		if(u.startsWith(LiteralStringRef("file://"))) {
			std::vector<std::string> results = wait(BackupContainerLocalDirectory::listURLs(baseURL));
			return results;
		}
		else if(u.startsWith(LiteralStringRef("blobstore://"))) {
			std::string resource;

			BlobStoreEndpoint::ParametersT backupParams;
			Reference<BlobStoreEndpoint> bstore = BlobStoreEndpoint::fromString(baseURL, &resource, &IBackupContainer::lastOpenError, &backupParams);

			if(!resource.empty()) {
				TraceEvent(SevWarn, "BackupContainer").detail("Description", "Invalid backup container base URL, resource aka path should be blank.").detail("URL", baseURL);
				throw backup_invalid_url();
			}

			// Create a dummy container to parse the backup-specific parameters from the URL and get a final bucket name
			BackupContainerBlobStore dummy(bstore, "dummy", backupParams);

			std::vector<std::string> results = wait(BackupContainerBlobStore::listURLs(bstore, dummy.getBucket()));
			return results;
		}
		else {
			IBackupContainer::lastOpenError = "invalid URL prefix";
			throw backup_invalid_url();
		}

	} catch(Error &e) {
		if(e.code() == error_code_actor_cancelled)
			throw;

		TraceEvent m(SevWarn, "BackupContainer");
		m.detail("Description", "Invalid backup container URL prefix.  See help.").detail("URL", baseURL);

		if(e.code() == error_code_backup_invalid_url)
			m.detail("LastOpenError", IBackupContainer::lastOpenError);
		throw;
	}
}

Future<std::vector<std::string>> IBackupContainer::listContainers(std::string baseURL) {
	return listContainers_impl(baseURL);
}

ACTOR Future<Version> timeKeeperVersionFromDatetime(std::string datetime, Database db) {
	state KeyBackedMap<int64_t, Version> versionMap(timeKeeperPrefixRange.begin);
	state Reference<ReadYourWritesTransaction> tr = Reference<ReadYourWritesTransaction>(new ReadYourWritesTransaction(db));

	int year, month, day, hour, minute, second;
	if (sscanf(datetime.c_str(), "%d-%d-%d.%d:%d:%d", &year, &month, &day, &hour, &minute, &second) != 6) {
		fprintf(stderr, "ERROR: Incorrect date/time format.\n");
		throw backup_error();
	}
	struct tm expDateTime = {0};
	expDateTime.tm_year = year - 1900;
	expDateTime.tm_mon = month - 1;
	expDateTime.tm_mday = day;
	expDateTime.tm_hour = hour;
	expDateTime.tm_min = minute;
	expDateTime.tm_sec = second;
	expDateTime.tm_isdst = -1;
	state int64_t time = (int64_t) mktime(&expDateTime);

	loop {
		try {
			tr->setOption(FDBTransactionOptions::ACCESS_SYSTEM_KEYS);
			tr->setOption(FDBTransactionOptions::LOCK_AWARE);
			state std::vector<std::pair<int64_t, Version>> results = wait( versionMap.getRange(tr, 0, time, 1, false, true) );
			if (results.size() != 1) {
				// No key less than time was found in the database
				// Look for a key >= time.
				wait( store( versionMap.getRange(tr, time, std::numeric_limits<int64_t>::max(), 1), results) );

				if(results.size() != 1) {
					fprintf(stderr, "ERROR: Unable to calculate a version for given date/time.\n");
					throw backup_error();
				}
			}

			// Adjust version found by the delta between time and the time found and min with 0.
			auto &result = results[0];
			return std::max<Version>(0, result.second + (time - result.first) * CLIENT_KNOBS->CORE_VERSIONSPERSECOND);

		} catch (Error& e) {
			wait(tr->onError(e));
		}
	}
}

ACTOR Future<Optional<int64_t>> timeKeeperEpochsFromVersion(Version v, Reference<ReadYourWritesTransaction> tr) {
	state KeyBackedMap<int64_t, Version> versionMap(timeKeeperPrefixRange.begin);

	// Binary search to find the closest date with a version <= v
	state int64_t min = 0;
	state int64_t max = (int64_t)now();
	state int64_t mid;
	state std::pair<int64_t, Version> found;

	tr->setOption(FDBTransactionOptions::ACCESS_SYSTEM_KEYS);
	tr->setOption(FDBTransactionOptions::LOCK_AWARE);

	loop {
		mid = (min + max + 1) / 2;  // ceiling

		// Find the highest time < mid
		state std::vector<std::pair<int64_t, Version>> results = wait( versionMap.getRange(tr, min, mid, 1, false, true) );

		if (results.size() != 1) {
			if(mid == min) {
				// There aren't any records having a version < v, so just look for any record having a time < now
				// and base a result on it
				wait(store(versionMap.getRange(tr, 0, (int64_t)now(), 1), results));

				if (results.size() != 1) {
					// There aren't any timekeeper records to base a result on so return nothing
					return Optional<int64_t>();
				}

				found = results[0];
				break;
			}

			min = mid;
			continue;
		}

		found = results[0];

		if(v < found.second) {
			max = found.first;
		}
		else {
			if(found.first == min) {
				break;
			}
			min = found.first;
		}
	}

	return found.first + (v - found.second) / CLIENT_KNOBS->CORE_VERSIONSPERSECOND;
}

int chooseFileSize(std::vector<int> &sizes) {
	int size = 1000;
	if(!sizes.empty()) {
		size = sizes.back();
		sizes.pop_back();
	}
	return size;
}

ACTOR Future<Void> writeAndVerifyFile(Reference<IBackupContainer> c, Reference<IBackupFile> f, int size) {
	state Standalone<StringRef> content;
	if(size > 0) {
		content = makeString(size);
		for(int i = 0; i < content.size(); ++i)
			mutateString(content)[i] = (uint8_t)g_random->randomInt(0, 256);

		wait(f->append(content.begin(), content.size()));
	}
	wait(f->finish());
	state Reference<IAsyncFile> inputFile = wait(c->readFile(f->getFileName()));
	int64_t fileSize = wait(inputFile->size());
	ASSERT(size == fileSize);
	if(size > 0) {
		state Standalone<StringRef> buf = makeString(size);
		int b = wait(inputFile->read(mutateString(buf), buf.size(), 0));
		ASSERT(b == buf.size());
		ASSERT(buf == content);
	}
	return Void();
}

// Randomly advance version by up to 1 second of versions
Version nextVersion(Version v) {
	int64_t increment = g_random->randomInt64(1, CLIENT_KNOBS->CORE_VERSIONSPERSECOND);
	return v + increment;
}

ACTOR Future<Void> testBackupContainer(std::string url) {
	printf("BackupContainerTest URL %s\n", url.c_str());

	state Reference<IBackupContainer> c = IBackupContainer::openContainer(url);

	// Make sure container doesn't exist, then create it.
	try {
		wait(c->deleteContainer());
	} catch(Error &e) {
		if(e.code() != error_code_backup_invalid_url)
			throw;
	}

	wait(c->create());

<<<<<<< HEAD
	state int64_t versionShift = g_random->randomInt64(0, std::numeric_limits<Version>::max() - 500);

	state Reference<IBackupFile> log1 = wait(c->writeLogFile(100 + versionShift, 150 + versionShift, 10));
	state Reference<IBackupFile> log2 = wait(c->writeLogFile(150 + versionShift, 300 + versionShift, 10));
	state Reference<IBackupFile> range1 = wait(c->writeRangeFile(160 + versionShift, 10));
	state Reference<IBackupFile> range2 = wait(c->writeRangeFile(300 + versionShift, 10));
	state Reference<IBackupFile> range3 = wait(c->writeRangeFile(310 + versionShift, 10));

	wait(
		   writeAndVerifyFile(c, log1, 0)
		&& writeAndVerifyFile(c, log2, g_random->randomInt(0, 10000000))
		&& writeAndVerifyFile(c, range1, g_random->randomInt(0, 1000))
		&& writeAndVerifyFile(c, range2, g_random->randomInt(0, 100000))
		&& writeAndVerifyFile(c, range3, g_random->randomInt(0, 3000000))
	);

	wait(
		   c->writeKeyspaceSnapshotFile({range1->getFileName(), range2->getFileName()}, range1->size() + range2->size())
		&& c->writeKeyspaceSnapshotFile({range3->getFileName()}, range3->size())
	);

	printf("Checking file list dump\n");
	FullBackupListing listing = wait(c->dumpFileList());
	ASSERT(listing.logs.size() == 2);
	ASSERT(listing.ranges.size() == 3);
	ASSERT(listing.snapshots.size() == 2);
=======
	state std::vector<Future<Void>> writes;
	state std::map<Version, std::vector<std::string>> snapshots;
	state std::map<Version, int64_t> snapshotSizes;
	state int nRangeFiles = 0;
	state std::map<Version, std::string> logs;
	state Version v = g_random->randomInt64(0, std::numeric_limits<Version>::max() / 2);
>>>>>>> 2a0d9cd6

	// List of sizes to use to test edge cases on underlying file implementations
	state std::vector<int> fileSizes = {0, 10000000, 5000005};

	loop {
		state Version logStart = v;
		state int kvfiles = g_random->randomInt(0, 3);

		while(kvfiles > 0) {
			if(snapshots.empty()) {
				snapshots[v] = {};
				snapshotSizes[v] = 0;
				if(g_random->coinflip()) {
					v = nextVersion(v);
				}
			}
			Reference<IBackupFile> range = wait(c->writeRangeFile(snapshots.rbegin()->first, 0, v, 10));
			++nRangeFiles;
			v = nextVersion(v);
			snapshots.rbegin()->second.push_back(range->getFileName());

			int size = chooseFileSize(fileSizes);
			snapshotSizes.rbegin()->second += size;
			writes.push_back(writeAndVerifyFile(c, range, size));

			if(g_random->random01() < .2) {
				writes.push_back(c->writeKeyspaceSnapshotFile(snapshots.rbegin()->second, snapshotSizes.rbegin()->second));
				snapshots[v] = {};
				snapshotSizes[v] = 0;
				break;
			}

			--kvfiles;
		}

		if(logStart == v || g_random->coinflip()) {
			v = nextVersion(v);
		}
		state Reference<IBackupFile> log = wait(c->writeLogFile(logStart, v, 10));
		logs[logStart] = log->getFileName();
		int size = chooseFileSize(fileSizes);
		writes.push_back(writeAndVerifyFile(c, log, size));

		// Randomly stop after a snapshot has finished and all manually seeded file sizes have been used.
		if(fileSizes.empty() && !snapshots.empty() && snapshots.rbegin()->second.empty() && g_random->random01() < .2) {
			snapshots.erase(snapshots.rbegin()->first);
			break;
		}
	}

<<<<<<< HEAD
	printf("Expire 1\n");
	wait(c->expireData(100 + versionShift));
	BackupDescription d = wait(c->describeBackup());
	printf("Backup Description 2\n%s", d.toString().c_str());
	ASSERT(d.minLogBegin == 100 + versionShift);
	ASSERT(d.maxRestorableVersion == desc.maxRestorableVersion);

	printf("Expire 2\n");
	wait(c->expireData(101 + versionShift));
	BackupDescription d = wait(c->describeBackup());
	printf("Backup Description 3\n%s", d.toString().c_str());
	ASSERT(d.minLogBegin == 100 + versionShift);
	ASSERT(d.maxRestorableVersion == desc.maxRestorableVersion);

	printf("Expire 3\n");
	wait(c->expireData(300 + versionShift));
	BackupDescription d = wait(c->describeBackup());
	printf("Backup Description 4\n%s", d.toString().c_str());
	ASSERT(d.minLogBegin.present());
	ASSERT(d.snapshots.size() == desc.snapshots.size());
	ASSERT(d.maxRestorableVersion == desc.maxRestorableVersion);

	printf("Expire 4\n");
	wait(c->expireData(301 + versionShift, true));
	BackupDescription d = wait(c->describeBackup());
	printf("Backup Description 4\n%s", d.toString().c_str());
	ASSERT(d.snapshots.size() == 1);
	ASSERT(!d.minLogBegin.present());

	wait(c->deleteContainer());
=======
	Void _ = wait(waitForAll(writes));

	state FullBackupListing listing = wait(c->dumpFileList());
	ASSERT(listing.ranges.size() == nRangeFiles);
	ASSERT(listing.logs.size() == logs.size());
	ASSERT(listing.snapshots.size() == snapshots.size());

	state BackupDescription desc = wait(c->describeBackup());
	printf("\n%s\n", desc.toString().c_str());

	// Do a series of expirations and verify resulting state
	state int i = 0;
	for(; i < listing.snapshots.size(); ++i) {
		// Ensure we can still restore to the latest version
		Optional<RestorableFileSet> rest = wait(c->getRestoreSet(desc.maxRestorableVersion.get()));
		ASSERT(rest.present());

		// Ensure we can restore to the end version of snapshot i
		Optional<RestorableFileSet> rest = wait(c->getRestoreSet(listing.snapshots[i].endVersion));
		ASSERT(rest.present());

		// Test expiring to the end of this snapshot
		state Version expireVersion = listing.snapshots[i].endVersion;

		// Expire everything up to but not including the snapshot end version
		printf("EXPIRE TO %lld\n", expireVersion);
		state Future<Void> f = c->expireData(expireVersion);
		Void _ = wait(ready(f));

		// If there is an error, it must be backup_cannot_expire and we have to be on the last snapshot
		if(f.isError()) {
			ASSERT(f.getError().code() == error_code_backup_cannot_expire);
			ASSERT(i == listing.snapshots.size() - 1);
			Void _ = wait(c->expireData(expireVersion, true));
		}

		BackupDescription d = wait(c->describeBackup());
		printf("\n%s\n", d.toString().c_str());
	}

	printf("DELETING\n");
	Void _ = wait(c->deleteContainer());
>>>>>>> 2a0d9cd6

	BackupDescription d = wait(c->describeBackup());
	printf("\n%s\n", d.toString().c_str());
	ASSERT(d.snapshots.size() == 0);
	ASSERT(!d.minLogBegin.present());

	FullBackupListing empty = wait(c->dumpFileList());
	ASSERT(empty.ranges.size() == 0);
	ASSERT(empty.logs.size() == 0);
	ASSERT(empty.snapshots.size() == 0);

	printf("BackupContainerTest URL=%s PASSED.\n", url.c_str());

	return Void();
}

TEST_CASE("/backup/containers/localdir") {
	if(g_network->isSimulated())
		wait(testBackupContainer(format("file://simfdb/backups/%llx", timer_int())));
	else
		wait(testBackupContainer(format("file:///private/tmp/fdb_backups/%llx", timer_int())));
	return Void();
};

TEST_CASE("/backup/containers/url") {
	if (!g_network->isSimulated()) {
		const char *url = getenv("FDB_TEST_BACKUP_URL");
		ASSERT(url != nullptr);
		wait(testBackupContainer(url));
	}
	return Void();
};

TEST_CASE("/backup/containers_list") {
	if (!g_network->isSimulated()) {
		state const char *url = getenv("FDB_TEST_BACKUP_URL");
		ASSERT(url != nullptr);
		printf("Listing %s\n", url);
		std::vector<std::string> urls = wait(IBackupContainer::listContainers(url));
		for(auto &u : urls) {
			printf("%s\n", u.c_str());
		}
	}
	return Void();
};<|MERGE_RESOLUTION|>--- conflicted
+++ resolved
@@ -1490,41 +1490,12 @@
 
 	wait(c->create());
 
-<<<<<<< HEAD
-	state int64_t versionShift = g_random->randomInt64(0, std::numeric_limits<Version>::max() - 500);
-
-	state Reference<IBackupFile> log1 = wait(c->writeLogFile(100 + versionShift, 150 + versionShift, 10));
-	state Reference<IBackupFile> log2 = wait(c->writeLogFile(150 + versionShift, 300 + versionShift, 10));
-	state Reference<IBackupFile> range1 = wait(c->writeRangeFile(160 + versionShift, 10));
-	state Reference<IBackupFile> range2 = wait(c->writeRangeFile(300 + versionShift, 10));
-	state Reference<IBackupFile> range3 = wait(c->writeRangeFile(310 + versionShift, 10));
-
-	wait(
-		   writeAndVerifyFile(c, log1, 0)
-		&& writeAndVerifyFile(c, log2, g_random->randomInt(0, 10000000))
-		&& writeAndVerifyFile(c, range1, g_random->randomInt(0, 1000))
-		&& writeAndVerifyFile(c, range2, g_random->randomInt(0, 100000))
-		&& writeAndVerifyFile(c, range3, g_random->randomInt(0, 3000000))
-	);
-
-	wait(
-		   c->writeKeyspaceSnapshotFile({range1->getFileName(), range2->getFileName()}, range1->size() + range2->size())
-		&& c->writeKeyspaceSnapshotFile({range3->getFileName()}, range3->size())
-	);
-
-	printf("Checking file list dump\n");
-	FullBackupListing listing = wait(c->dumpFileList());
-	ASSERT(listing.logs.size() == 2);
-	ASSERT(listing.ranges.size() == 3);
-	ASSERT(listing.snapshots.size() == 2);
-=======
 	state std::vector<Future<Void>> writes;
 	state std::map<Version, std::vector<std::string>> snapshots;
 	state std::map<Version, int64_t> snapshotSizes;
 	state int nRangeFiles = 0;
 	state std::map<Version, std::string> logs;
 	state Version v = g_random->randomInt64(0, std::numeric_limits<Version>::max() / 2);
->>>>>>> 2a0d9cd6
 
 	// List of sizes to use to test edge cases on underlying file implementations
 	state std::vector<int> fileSizes = {0, 10000000, 5000005};
@@ -1575,39 +1546,7 @@
 		}
 	}
 
-<<<<<<< HEAD
-	printf("Expire 1\n");
-	wait(c->expireData(100 + versionShift));
-	BackupDescription d = wait(c->describeBackup());
-	printf("Backup Description 2\n%s", d.toString().c_str());
-	ASSERT(d.minLogBegin == 100 + versionShift);
-	ASSERT(d.maxRestorableVersion == desc.maxRestorableVersion);
-
-	printf("Expire 2\n");
-	wait(c->expireData(101 + versionShift));
-	BackupDescription d = wait(c->describeBackup());
-	printf("Backup Description 3\n%s", d.toString().c_str());
-	ASSERT(d.minLogBegin == 100 + versionShift);
-	ASSERT(d.maxRestorableVersion == desc.maxRestorableVersion);
-
-	printf("Expire 3\n");
-	wait(c->expireData(300 + versionShift));
-	BackupDescription d = wait(c->describeBackup());
-	printf("Backup Description 4\n%s", d.toString().c_str());
-	ASSERT(d.minLogBegin.present());
-	ASSERT(d.snapshots.size() == desc.snapshots.size());
-	ASSERT(d.maxRestorableVersion == desc.maxRestorableVersion);
-
-	printf("Expire 4\n");
-	wait(c->expireData(301 + versionShift, true));
-	BackupDescription d = wait(c->describeBackup());
-	printf("Backup Description 4\n%s", d.toString().c_str());
-	ASSERT(d.snapshots.size() == 1);
-	ASSERT(!d.minLogBegin.present());
-
-	wait(c->deleteContainer());
-=======
-	Void _ = wait(waitForAll(writes));
+	wait(waitForAll(writes));
 
 	state FullBackupListing listing = wait(c->dumpFileList());
 	ASSERT(listing.ranges.size() == nRangeFiles);
@@ -1634,13 +1573,13 @@
 		// Expire everything up to but not including the snapshot end version
 		printf("EXPIRE TO %lld\n", expireVersion);
 		state Future<Void> f = c->expireData(expireVersion);
-		Void _ = wait(ready(f));
+		wait(ready(f));
 
 		// If there is an error, it must be backup_cannot_expire and we have to be on the last snapshot
 		if(f.isError()) {
 			ASSERT(f.getError().code() == error_code_backup_cannot_expire);
 			ASSERT(i == listing.snapshots.size() - 1);
-			Void _ = wait(c->expireData(expireVersion, true));
+			wait(c->expireData(expireVersion, true));
 		}
 
 		BackupDescription d = wait(c->describeBackup());
@@ -1648,8 +1587,7 @@
 	}
 
 	printf("DELETING\n");
-	Void _ = wait(c->deleteContainer());
->>>>>>> 2a0d9cd6
+	wait(c->deleteContainer());
 
 	BackupDescription d = wait(c->describeBackup());
 	printf("\n%s\n", d.toString().c_str());
