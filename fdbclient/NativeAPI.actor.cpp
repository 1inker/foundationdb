--- conflicted
+++ resolved
@@ -3077,16 +3077,6 @@
 }
 
 Future<Version> Transaction::getReadVersion(uint32_t flags) {
-<<<<<<< HEAD
-	++cx->transactionReadVersions;
-	flags |= options.getReadVersionFlags;
-
-	auto& batcher = cx->versionBatcher[flags];
-	if (!batcher.actor.isValid()) {
-		batcher.actor = readVersionBatcher(cx.getPtr(), batcher.stream.getFuture(), flags);
-	}
-=======
->>>>>>> 85d0dec5
 	if (!readVersion.isValid()) {
 		++cx->transactionReadVersions;
 		flags |= options.getReadVersionFlags;
